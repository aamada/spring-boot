= Contributing to Spring Boot

Spring Boot is released under the Apache 2.0 license. If you would like to contribute
something, or want to hack on the code this document should help you get started.



== Code of Conduct
This project adheres to the Contributor Covenant link:CODE_OF_CONDUCT.adoc[code of
conduct]. By participating, you are expected to uphold this code. Please report
unacceptable behavior to spring-code-of-conduct@pivotal.io.



== Using GitHub Issues
We use GitHub issues to track bugs and enhancements. If you have a general usage question
please ask on https://stackoverflow.com[Stack Overflow]. The Spring Boot team and the
broader community monitor the https://stackoverflow.com/tags/spring-boot[`spring-boot`]
tag.

If you are reporting a bug, please help to speed up problem diagnosis by providing as
much information as possible. Ideally, that would include a small sample project that
reproduces the problem.



== Reporting Security Vulnerabilities
If you think you have found a security vulnerability in Spring Boot please *DO NOT*
disclose it publicly until we've had a chance to fix it. Please don't report security
vulnerabilities using GitHub issues, instead head over to https://pivotal.io/security and
learn how to disclose them responsibly.



== Sign the Contributor License Agreement
Before we accept a non-trivial patch or pull request we will need you to
https://cla.pivotal.io/sign/spring[sign the Contributor License Agreement].
Signing the contributor's agreement does not grant anyone commit rights to the main
repository, but it does mean that we can accept your contributions, and you will get an
author credit if we do.  Active contributors might be asked to join the core team, and
given the ability to merge pull requests.



== Code Conventions and Housekeeping
None of these is essential for a pull request, but they will all help.  They can also be
added after the original pull request but before a merge.

* We use the https://github.com/spring-io/spring-javaformat/[Spring JavaFormat] project
  to apply code formatting conventions. If you use Eclipse and you follow the '`Importing
  into eclipse`' instructions below you should get project specific formatting
  automatically. You can also install the
  https://github.com/spring-io/spring-javaformat/#intellij-idea[Spring JavaFormat IntelliJ
  Plugin] or format the code from the Gradle build by running
  `./gradlew format`. Note that if you have format violations in `buildSrc`, you can fix
  them by running `./gradlew -p buildSrc format` from the project root directory.
* The build includes checkstyle rules for many of our code conventions. Run
  `./gradlew checkstyleMain checkstyleTest` if you want to check your changes are
  compliant.
* Make sure all new `.java` files have a Javadoc class comment with at least an
  `@author` tag identifying you, and preferably at least a paragraph on what the class is
  for.
* Add the ASF license header comment to all new `.java` files (copy from existing files
  in the project)
* Add yourself as an `@author` to the `.java` files that you modify substantially (more
  than cosmetic changes).
* Add some Javadocs.
* A few unit tests would help a lot as well -- someone has to do it.
* If no-one else is using your branch, please rebase it against the current master (or
  other target branch in the main project).
* When writing a commit message please follow https://tbaggery.com/2008/04/19/a-note-about-git-commit-messages.html[these conventions],
  if you are fixing an existing issue please add `Fixes gh-XXXX` at the end of the commit
  message (where `XXXX` is the issue number).



== Working with the Code
If you don't have an IDE preference we would recommend that you use
https://spring.io/tools/sts[Spring Tools Suite] or
https://eclipse.org[Eclipse] when working with the code. We use the
https://projects.eclipse.org/projects/tools.buildship[Buildship] Eclipse plugin for Gradle
support. Other IDEs and tools should also work without issue.



=== Building from Source
Spring Boot source can be built from the command line using https://gradle.org[Gradle] on
JDK 1.8 or above. We include https://docs.gradle.org/current/userguide/gradle_wrapper.html[Gradle's
wrapper scripts] (`./gradlew` or `gradlew.bat`) that you can run rather than needing to
install Gradle locally.

The project can be built from the root directory using the standard Gradle command:

[indent=0]
----
	$ ./gradlew build
----



=== Importing into Eclipse
You can import the Spring Boot code into any Eclipse 2019-12-based distribution. The
easiest way to setup a new environment is to use the Eclipse Installer with the provided
`spring-boot-project.setup` file (in the `/eclipse` folder).



==== Using the Eclipse Installer
Spring Boot includes a `.setup` files which can be used with the Eclipse Installer to provision a new environment.
To use the installer:

* Download and run the latest https://download.eclipse.org/justj/?file=oomph/products/latest[Eclipse Installer] (must be 1.19.0 or above).
* Switch to "Advanced Mode" using the drop down menu on the right.
* Select "`Eclipse IDE for Java Developers`" under "`Eclipse.org`" as the product to install, `2020-09` as the product version, and click "`next`".
* For the "`Project`" click on "`+`" to add a new setup file. Select "`Github Projects`" and browse for `<checkout>/eclipse/spring-boot-project.setup` from your locally cloned copy of the source code.
  Click "`OK`" to add the setup file to the list.
* Double-click on "`Spring Boot`" from the project list to add it to the list that will be provisioned then click "`Next`".
* Click show all variables and make sure that "`Checkout Location`" points to the locally cloned source code that you selected earlier.
  You might also want to pick a different install location here.
* Click "`Finish`" to install the software.

Once complete you should find that a local workspace has been provisioned complete with all required Eclipse plugins.
Projects will be grouped into working-sets to make the code easier to navigate.

<<<<<<< HEAD
TIP: If you see import errors with `com.sun` packages make sure you have setup a valid
`JavaSE-1.8` environment. From preferences select "`Java`", "`Installed JREs`",
"`Execution Environments`" and make sure "`JavaSE-1.8`" points to a Java 1.8
install (we use AdoptOpenJDK on our CI).
=======
If you want to work on the `spring-boot-gradle-plugin` you should remove the imported Maven project and reimport it as a Gradle project.

TIP: If you see import errors with `com.sun` packages make sure you have setup a valid `JavaSE-1.8` environment. From preferences select "`Java`", "`Installed JREs`", "`Execution Environments`" and make sure "`JavaSE-1.8`" points to a Java 1.8 install (we use AdoptOpenJDK on our CI).
>>>>>>> f0d33260



==== Manual Installation with Buildship
If you prefer to install Eclipse yourself you should use the
https://projects.eclipse.org/projects/tools.buildship[Buildship] Eclipse plugin. If you
don't already have Buildship installed it is available from the "`Eclipse marketplace`".

Spring Boot includes project specific source formatting settings, in order to have these
work with Buildship, we provide an additional Eclipse plugin that you can install:



===== Install the Spring Formatter plugin
* Select "`Help`" -> "`Install New Software`".
* Add `https://dl.bintray.com/spring/javaformat-eclipse/` as a site.
* Install "Spring Java Format".

NOTE: The plugin is optional. Projects can be imported without the plugins, your code
changes just won't be automatically formatted.

With the requisite Eclipse plugins installed you can select
`Gradle -> Existing Gradle project` from the `File -> Import…` menu to import the code.



=== Importing into IntelliJ IDEA
If you have performed a checkout of this repository already, use "`File`" -> "`Open`" and
then select the root `build.gradle` file to import the code.

Alternatively, you can let IntellIJ IDEA checkout the code for you. Use "`File`" ->
"`New`" -> "`Project from Version Control`" and
`https://github.com/spring-projects/spring-boot` for the URL. Once the checkout has
completed, a pop-up will suggest to open the project.



==== Install the Spring Formatter plugin
If you haven't done so, install the formatter plugin so that proper formatting rules are
applied automatically when you reformat code in the IDE.

* Download the latest https://search.maven.org/search?q=g:io.spring.javaformat%20AND%20a:spring-javaformat-intellij-plugin[IntelliJ IDEA plugin].
* Select "`IntelliJ IDEA`" -> "`Preferences`".
* Select "`Plugins`".
* Select the wheel and "`Install Plugin from Disk...`".
* Select the jar file you've downloaded.



==== Import additional code style
The formatter does not cover all rules (such as order of imports) and an additional file
needs to be added.

* Select "`IntelliJ IDEA`" -> "`Preferences`".
* Select "`Editor`" -> "`Code Style`".
* Select the wheel and "`Import Scheme`" -> "`IntelliJ IDEA code style XML`".
* Select `idea/codeStyleConfig.xml` from this repository.



=== Importing into Other IDEs
Gradle is well supported by most Java IDEs. Refer to your vendor documentation.



== Cloning the git repository on Windows
Some files in the git repository may exceed the Windows maximum file path (260
characters), depending on where you clone the repository. If you get `Filename too long`
errors, set the `core.longPaths=true` git option:

```
git clone -c core.longPaths=true https://github.com/spring-projects/spring-boot
```<|MERGE_RESOLUTION|>--- conflicted
+++ resolved
@@ -122,16 +122,7 @@
 Once complete you should find that a local workspace has been provisioned complete with all required Eclipse plugins.
 Projects will be grouped into working-sets to make the code easier to navigate.
 
-<<<<<<< HEAD
-TIP: If you see import errors with `com.sun` packages make sure you have setup a valid
-`JavaSE-1.8` environment. From preferences select "`Java`", "`Installed JREs`",
-"`Execution Environments`" and make sure "`JavaSE-1.8`" points to a Java 1.8
-install (we use AdoptOpenJDK on our CI).
-=======
-If you want to work on the `spring-boot-gradle-plugin` you should remove the imported Maven project and reimport it as a Gradle project.
-
 TIP: If you see import errors with `com.sun` packages make sure you have setup a valid `JavaSE-1.8` environment. From preferences select "`Java`", "`Installed JREs`", "`Execution Environments`" and make sure "`JavaSE-1.8`" points to a Java 1.8 install (we use AdoptOpenJDK on our CI).
->>>>>>> f0d33260
 
 
 
