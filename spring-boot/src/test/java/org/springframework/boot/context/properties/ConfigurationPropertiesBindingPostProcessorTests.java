--- conflicted
+++ resolved
@@ -149,7 +149,6 @@
 	}
 
 	@Test
-<<<<<<< HEAD
 	public void placeholderResolutionWithCustomLocation() throws Exception {
 		this.context = new AnnotationConfigApplicationContext();
 		EnvironmentTestUtils.addEnvironment(this.context, "fooValue:bar");
@@ -167,7 +166,9 @@
 		this.context.refresh();
 		assertThat(this.context.getBean(UnmergedCustomConfigurationLocation.class)
 				.getFoo(), equalTo("${fooValue}"));
-=======
+	}
+
+	@Test
 	public void configurationPropertiesWithFactoryBean() throws Exception {
 		ConfigurationPropertiesWithFactoryBean.factoryBeanInit = false;
 		this.context = new AnnotationConfigApplicationContext() {
@@ -185,7 +186,6 @@
 		this.context.registerBeanDefinition("test", beanDefinition);
 		this.context.refresh();
 		assertTrue("No init", ConfigurationPropertiesWithFactoryBean.factoryBeanInit);
->>>>>>> 9a7a4a46
 	}
 
 	@Configuration
@@ -346,7 +346,6 @@
 
 	}
 
-<<<<<<< HEAD
 	@EnableConfigurationProperties
 	@ConfigurationProperties(locations = "custom-location.yml")
 	public static class CustomConfigurationLocation {
@@ -379,7 +378,6 @@
 
 	}
 
-=======
 	@Configuration
 	@EnableConfigurationProperties
 	public static class ConfigurationPropertiesWithFactoryBean {
@@ -413,5 +411,5 @@
 		}
 
 	}
->>>>>>> 9a7a4a46
+
 }