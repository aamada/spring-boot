/*
 * Copyright 2012-2019 the original author or authors.
 *
 * Licensed under the Apache License, Version 2.0 (the "License");
 * you may not use this file except in compliance with the License.
 * You may obtain a copy of the License at
 *
 *      https://www.apache.org/licenses/LICENSE-2.0
 *
 * Unless required by applicable law or agreed to in writing, software
 * distributed under the License is distributed on an "AS IS" BASIS,
 * WITHOUT WARRANTIES OR CONDITIONS OF ANY KIND, either express or implied.
 * See the License for the specific language governing permissions and
 * limitations under the License.
 */

package org.springframework.boot.actuate.endpoint.web.servlet;

import java.util.Collection;
import java.util.Collections;
import java.util.Map;

import javax.servlet.http.HttpServletRequest;
import javax.servlet.http.HttpServletResponse;

import org.springframework.boot.actuate.endpoint.web.EndpointLinksResolver;
import org.springframework.boot.actuate.endpoint.web.EndpointMapping;
import org.springframework.boot.actuate.endpoint.web.EndpointMediaTypes;
import org.springframework.boot.actuate.endpoint.web.ExposableWebEndpoint;
import org.springframework.boot.actuate.endpoint.web.Link;
import org.springframework.web.bind.annotation.ResponseBody;
import org.springframework.web.cors.CorsConfiguration;
import org.springframework.web.servlet.HandlerMapping;

/**
 * A custom {@link HandlerMapping} that makes web endpoints available over HTTP using
 * Spring MVC.
 *
 * @author Andy Wilkinson
 * @author Phillip Webb
 * @since 2.0.0
 */
public class WebMvcEndpointHandlerMapping extends AbstractWebMvcEndpointHandlerMapping {

	private final EndpointLinksResolver linksResolver;

	/**
	 * Creates a new {@code WebMvcEndpointHandlerMapping} instance that provides mappings
	 * for the given endpoints.
	 * @param endpointMapping the base mapping for all endpoints
	 * @param endpoints the web endpoints
	 * @param endpointMediaTypes media types consumed and produced by the endpoints
	 * @param corsConfiguration the CORS configuration for the endpoints or {@code null}
	 * @param linksResolver resolver for determining links to available endpoints
	 */
	public WebMvcEndpointHandlerMapping(EndpointMapping endpointMapping, Collection<ExposableWebEndpoint> endpoints,
			EndpointMediaTypes endpointMediaTypes, CorsConfiguration corsConfiguration,
			EndpointLinksResolver linksResolver) {
		super(endpointMapping, endpoints, endpointMediaTypes, corsConfiguration);
		this.linksResolver = linksResolver;
		setOrder(-100);
	}

	@Override
<<<<<<< HEAD
	protected LinksHandler getLinksHandler() {
		return new WebMvcLinksHandler();
	}

	/**
	 * Handler for root endpoint providing links.
	 */
	class WebMvcLinksHandler implements LinksHandler {

		@Override
		@ResponseBody
		public Map<String, Map<String, Link>> links(HttpServletRequest request,
				HttpServletResponse response) {
			return Collections.singletonMap("_links",
					WebMvcEndpointHandlerMapping.this.linksResolver
							.resolveLinks(request.getRequestURL().toString()));
		}

		@Override
		public String toString() {
			return "Actuator root web endpoint";
		}

=======
	@ResponseBody
	protected Map<String, Map<String, Link>> links(HttpServletRequest request, HttpServletResponse response) {
		return Collections.singletonMap("_links", this.linksResolver.resolveLinks(request.getRequestURL().toString()));
>>>>>>> c6c139d9
	}

}<|MERGE_RESOLUTION|>--- conflicted
+++ resolved
@@ -62,7 +62,6 @@
 	}
 
 	@Override
-<<<<<<< HEAD
 	protected LinksHandler getLinksHandler() {
 		return new WebMvcLinksHandler();
 	}
@@ -74,11 +73,9 @@
 
 		@Override
 		@ResponseBody
-		public Map<String, Map<String, Link>> links(HttpServletRequest request,
-				HttpServletResponse response) {
+		public Map<String, Map<String, Link>> links(HttpServletRequest request, HttpServletResponse response) {
 			return Collections.singletonMap("_links",
-					WebMvcEndpointHandlerMapping.this.linksResolver
-							.resolveLinks(request.getRequestURL().toString()));
+					WebMvcEndpointHandlerMapping.this.linksResolver.resolveLinks(request.getRequestURL().toString()));
 		}
 
 		@Override
@@ -86,11 +83,6 @@
 			return "Actuator root web endpoint";
 		}
 
-=======
-	@ResponseBody
-	protected Map<String, Map<String, Link>> links(HttpServletRequest request, HttpServletResponse response) {
-		return Collections.singletonMap("_links", this.linksResolver.resolveLinks(request.getRequestURL().toString()));
->>>>>>> c6c139d9
 	}
 
 }