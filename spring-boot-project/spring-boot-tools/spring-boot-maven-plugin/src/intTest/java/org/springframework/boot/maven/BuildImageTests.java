/*
 * Copyright 2012-2021 the original author or authors.
 *
 * Licensed under the Apache License, Version 2.0 (the "License");
 * you may not use this file except in compliance with the License.
 * You may obtain a copy of the License at
 *
 *      https://www.apache.org/licenses/LICENSE-2.0
 *
 * Unless required by applicable law or agreed to in writing, software
 * distributed under the License is distributed on an "AS IS" BASIS,
 * WITHOUT WARRANTIES OR CONDITIONS OF ANY KIND, either express or implied.
 * See the License for the specific language governing permissions and
 * limitations under the License.
 */

package org.springframework.boot.maven;

import java.io.File;
import java.io.IOException;
import java.nio.file.Files;
import java.nio.file.Path;
import java.nio.file.Paths;
import java.util.Random;

import org.junit.jupiter.api.TestTemplate;
import org.junit.jupiter.api.extension.ExtendWith;

import org.springframework.boot.buildpack.platform.docker.DockerApi;
import org.springframework.boot.buildpack.platform.docker.type.ImageName;
import org.springframework.boot.buildpack.platform.docker.type.ImageReference;
import org.springframework.boot.testsupport.testcontainers.DisabledIfDockerUnavailable;

import static org.assertj.core.api.Assertions.assertThat;

/**
 * Integration tests for the Maven plugin's image support.
 *
 * @author Stephane Nicoll
 * @author Scott Frederick
 */
@ExtendWith(MavenBuildExtension.class)
@DisabledIfDockerUnavailable
public class BuildImageTests extends AbstractArchiveIntegrationTests {

	@TestTemplate
	void whenBuildImageIsInvokedWithoutRepackageTheArchiveIsRepackagedOnTheFly(MavenBuild mavenBuild) {
<<<<<<< HEAD
		mavenBuild.project("build-image").goals("package")
				.systemProperty("spring-boot.build-image.pullPolicy", "IF_NOT_PRESENT")
				.prepare(this::writeLongNameResource).execute((project) -> {
					File jar = new File(project, "target/build-image-0.0.1.BUILD-SNAPSHOT.jar");
					assertThat(jar).isFile();
					File original = new File(project, "target/build-image-0.0.1.BUILD-SNAPSHOT.jar.original");
					assertThat(original).doesNotExist();
					assertThat(buildLog(project)).contains("Building image")
							.contains("docker.io/library/build-image:0.0.1.BUILD-SNAPSHOT")
							.contains("Successfully built image");
					ImageReference imageReference = ImageReference.of(ImageName.of("build-image"),
							"0.0.1.BUILD-SNAPSHOT");
					try (GenericContainer<?> container = new GenericContainer<>(imageReference.toString())) {
						container.waitingFor(Wait.forLogMessage("Launched\\n", 1)).start();
					}
					finally {
						removeImage(imageReference);
					}
				});
=======
		mavenBuild.project("build-image").goals("package").prepare(this::writeLongNameResource).execute((project) -> {
			File jar = new File(project, "target/build-image-0.0.1.BUILD-SNAPSHOT.jar");
			assertThat(jar).isFile();
			File original = new File(project, "target/build-image-0.0.1.BUILD-SNAPSHOT.jar.original");
			assertThat(original).doesNotExist();
			assertThat(buildLog(project)).contains("Building image")
					.contains("docker.io/library/build-image:0.0.1.BUILD-SNAPSHOT")
					.contains("---> Test Info buildpack building").contains("env: BP_JVM_VERSION=8.*")
					.contains("---> Test Info buildpack done").contains("Successfully built image");
			removeImage("build-image", "0.0.1.BUILD-SNAPSHOT");
		});
>>>>>>> da9d8d60
	}

	@TestTemplate
	void whenBuildImageIsInvokedWithClassifierWithoutRepackageTheArchiveIsRepackagedOnTheFly(MavenBuild mavenBuild) {
		mavenBuild.project("build-image-classifier").goals("package")
				.systemProperty("spring-boot.build-image.pullPolicy", "IF_NOT_PRESENT")
				.prepare(this::writeLongNameResource).execute((project) -> {
					File jar = new File(project, "target/build-image-classifier-0.0.1.BUILD-SNAPSHOT.jar");
					assertThat(jar).isFile();
					File classifier = new File(project, "target/build-image-classifier-0.0.1.BUILD-SNAPSHOT-test.jar");
					assertThat(classifier).doesNotExist();
					assertThat(buildLog(project)).contains("Building image")
							.contains("docker.io/library/build-image-classifier:0.0.1.BUILD-SNAPSHOT")
							.contains("---> Test Info buildpack building").contains("env: BP_JVM_VERSION=8.*")
							.contains("---> Test Info buildpack done").contains("Successfully built image");
					removeImage("build-image-classifier", "0.0.1.BUILD-SNAPSHOT");
				});
	}

	@TestTemplate
	void whenBuildImageIsInvokedWithClassifierSourceWithoutRepackageTheArchiveIsRepackagedOnTheFly(
			MavenBuild mavenBuild) {
		mavenBuild.project("build-image-classifier-source").goals("package")
				.systemProperty("spring-boot.build-image.pullPolicy", "IF_NOT_PRESENT")
				.prepare(this::writeLongNameResource).execute((project) -> {
					File jar = new File(project, "target/build-image-classifier-source-0.0.1.BUILD-SNAPSHOT-test.jar");
					assertThat(jar).isFile();
					File original = new File(project,
							"target/build-image-classifier-source-0.0.1.BUILD-SNAPSHOT-test.jar.original");
					assertThat(original).doesNotExist();
					assertThat(buildLog(project)).contains("Building image")
							.contains("docker.io/library/build-image-classifier-source:0.0.1.BUILD-SNAPSHOT")
							.contains("---> Test Info buildpack building").contains("---> Test Info buildpack done")
							.contains("Successfully built image");
					removeImage("build-image-classifier-source", "0.0.1.BUILD-SNAPSHOT");
				});
	}

	@TestTemplate
	void whenBuildImageIsInvokedWithRepackageTheExistingArchiveIsUsed(MavenBuild mavenBuild) {
		mavenBuild.project("build-image-with-repackage").goals("package")
				.systemProperty("spring-boot.build-image.pullPolicy", "IF_NOT_PRESENT")
				.prepare(this::writeLongNameResource).execute((project) -> {
					File jar = new File(project, "target/build-image-with-repackage-0.0.1.BUILD-SNAPSHOT.jar");
					assertThat(jar).isFile();
					File original = new File(project,
							"target/build-image-with-repackage-0.0.1.BUILD-SNAPSHOT.jar.original");
					assertThat(original).isFile();
					assertThat(buildLog(project)).contains("Building image")
							.contains("docker.io/library/build-image-with-repackage:0.0.1.BUILD-SNAPSHOT")
							.contains("---> Test Info buildpack building").contains("---> Test Info buildpack done")
							.contains("Successfully built image");
					removeImage("build-image-with-repackage", "0.0.1.BUILD-SNAPSHOT");
				});
	}

	@TestTemplate
	void whenBuildImageIsInvokedWithClassifierAndRepackageTheExistingArchiveIsUsed(MavenBuild mavenBuild) {
		mavenBuild.project("build-image-classifier-with-repackage").goals("package")
				.systemProperty("spring-boot.build-image.pullPolicy", "IF_NOT_PRESENT")
				.prepare(this::writeLongNameResource).execute((project) -> {
					File jar = new File(project,
							"target/build-image-classifier-with-repackage-0.0.1.BUILD-SNAPSHOT.jar");
					assertThat(jar).isFile();
					File original = new File(project,
							"target/build-image-classifier-with-repackage-0.0.1.BUILD-SNAPSHOT-test.jar");
					assertThat(original).isFile();
					assertThat(buildLog(project)).contains("Building image")
							.contains("docker.io/library/build-image-classifier-with-repackage:0.0.1.BUILD-SNAPSHOT")
							.contains("---> Test Info buildpack building").contains("---> Test Info buildpack done")
							.contains("Successfully built image");
					removeImage("build-image-classifier-with-repackage", "0.0.1.BUILD-SNAPSHOT");
				});
	}

	@TestTemplate
	void whenBuildImageIsInvokedWithClassifierSourceAndRepackageTheExistingArchiveIsUsed(MavenBuild mavenBuild) {
		mavenBuild.project("build-image-classifier-source-with-repackage").goals("package")
				.systemProperty("spring-boot.build-image.pullPolicy", "IF_NOT_PRESENT")
				.prepare(this::writeLongNameResource).execute((project) -> {
					File jar = new File(project,
							"target/build-image-classifier-source-with-repackage-0.0.1.BUILD-SNAPSHOT-test.jar");
					assertThat(jar).isFile();
					File original = new File(project,
							"target/build-image-classifier-source-with-repackage-0.0.1.BUILD-SNAPSHOT-test.jar.original");
					assertThat(original).isFile();
					assertThat(buildLog(project)).contains("Building image").contains(
							"docker.io/library/build-image-classifier-source-with-repackage:0.0.1.BUILD-SNAPSHOT")
							.contains("---> Test Info buildpack building").contains("---> Test Info buildpack done")
							.contains("Successfully built image");
					removeImage("build-image-classifier-source-with-repackage", "0.0.1.BUILD-SNAPSHOT");
				});
	}

	@TestTemplate
	void whenBuildImageIsInvokedWithCustomImageName(MavenBuild mavenBuild) {
		mavenBuild.project("build-image-custom-name").goals("package")
				.systemProperty("spring-boot.build-image.pullPolicy", "IF_NOT_PRESENT")
				.systemProperty("spring-boot.build-image.imageName", "example.com/test/property-ignored:pom-preferred")
				.execute((project) -> {
					File jar = new File(project, "target/build-image-custom-name-0.0.1.BUILD-SNAPSHOT.jar");
					assertThat(jar).isFile();
					File original = new File(project,
							"target/build-image-custom-name-0.0.1.BUILD-SNAPSHOT.jar.original");
					assertThat(original).doesNotExist();
					assertThat(buildLog(project)).contains("Building image")
							.contains("example.com/test/build-image:0.0.1.BUILD-SNAPSHOT")
							.contains("---> Test Info buildpack building").contains("---> Test Info buildpack done")
							.contains("Successfully built image");
					removeImage("example.com/test/build-image", "0.0.1.BUILD-SNAPSHOT");
				});
	}

	@TestTemplate
	void whenBuildImageIsInvokedWithCommandLineParameters(MavenBuild mavenBuild) {
<<<<<<< HEAD
		mavenBuild.project("build-image").goals("package")
				.systemProperty("spring-boot.build-image.pullPolicy", "IF_NOT_PRESENT")
=======
		mavenBuild.project("build-image-cmd-line").goals("package")
>>>>>>> da9d8d60
				.systemProperty("spring-boot.build-image.imageName", "example.com/test/cmd-property-name:v1")
				.systemProperty("spring-boot.build-image.builder", "springci/spring-boot-cnb-builder:0.0.1")
				.systemProperty("spring-boot.build-image.runImage", "paketobuildpacks/run:tiny-cnb")
				.execute((project) -> {
					assertThat(buildLog(project)).contains("Building image")
<<<<<<< HEAD
							.contains("example.com/test/cmd-property-name:v1").contains("Successfully built image");
					ImageReference imageReference = ImageReference.of("example.com/test/cmd-property-name:v1");
					try (GenericContainer<?> container = new GenericContainer<>(imageReference.toString())) {
						container.waitingFor(Wait.forLogMessage("Launched\\n", 1)).start();
					}
					finally {
						removeImage(imageReference);
					}
=======
							.contains("example.com/test/cmd-property-name:v1")
							.contains("springci/spring-boot-cnb-builder:0.0.1")
							.contains("paketobuildpacks/run:tiny-cnb").contains("---> Test Info buildpack building")
							.contains("---> Test Info buildpack done").contains("Successfully built image");
					removeImage("example.com/test/cmd-property-name", "v1");
>>>>>>> da9d8d60
				});
	}

	@TestTemplate
	void whenBuildImageIsInvokedWithCustomBuilderImageAndRunImage(MavenBuild mavenBuild) {
<<<<<<< HEAD
		mavenBuild.project("build-image-custom-builder").goals("package")
				.systemProperty("spring-boot.build-image.pullPolicy", "IF_NOT_PRESENT").execute((project) -> {
					assertThat(buildLog(project)).contains("Building image")
							.contains("docker.io/library/build-image-v2-builder:0.0.1.BUILD-SNAPSHOT")
							.contains("Successfully built image");
					ImageReference imageReference = ImageReference
							.of("docker.io/library/build-image-v2-builder:0.0.1.BUILD-SNAPSHOT");
					try (GenericContainer<?> container = new GenericContainer<>(imageReference.toString())) {
						container.waitingFor(Wait.forLogMessage("Launched\\n", 1)).start();
					}
					finally {
						removeImage(imageReference);
					}
				});
=======
		mavenBuild.project("build-image-custom-builder").goals("package").execute((project) -> {
			assertThat(buildLog(project)).contains("Building image")
					.contains("docker.io/library/build-image-v2-builder:0.0.1.BUILD-SNAPSHOT")
					.contains("springci/spring-boot-cnb-builder:0.0.1").contains("paketobuildpacks/run:tiny-cnb")
					.contains("---> Test Info buildpack building").contains("---> Test Info buildpack done")
					.contains("Successfully built image");
			removeImage("docker.io/library/build-image-v2-builder", "0.0.1.BUILD-SNAPSHOT");
		});
>>>>>>> da9d8d60
	}

	@TestTemplate
	void whenBuildImageIsInvokedWithEmptyEnvEntry(MavenBuild mavenBuild) {
<<<<<<< HEAD
		mavenBuild.project("build-image-empty-env-entry").goals("package")
				.systemProperty("spring-boot.build-image.pullPolicy", "IF_NOT_PRESENT")
				.prepare(this::writeLongNameResource).execute((project) -> {
=======
		mavenBuild.project("build-image-empty-env-entry").goals("package").prepare(this::writeLongNameResource)
				.execute((project) -> {
>>>>>>> da9d8d60
					assertThat(buildLog(project)).contains("Building image")
							.contains("docker.io/library/build-image-empty-env-entry:0.0.1.BUILD-SNAPSHOT")
							.contains("---> Test Info buildpack building").contains("---> Test Info buildpack done")
							.contains("Successfully built image");
					removeImage("build-image-empty-env-entry", "0.0.1.BUILD-SNAPSHOT");
				});
	}

	@TestTemplate
	void failsWhenPublishWithoutPublishRegistryConfigured(MavenBuild mavenBuild) {
		mavenBuild.project("build-image").goals("package").systemProperty("spring-boot.build-image.publish", "true")
				.executeAndFail((project) -> assertThat(buildLog(project)).contains("requires docker.publishRegistry"));
	}

	@TestTemplate
	void failsWhenBuilderFails(MavenBuild mavenBuild) {
		mavenBuild.project("build-image-builder-error").goals("package")
				.systemProperty("spring-boot.build-image.pullPolicy", "IF_NOT_PRESENT")
				.executeAndFail((project) -> assertThat(buildLog(project)).contains("Building image")
						.contains("---> Test Info buildpack building").contains("Forced builder failure")
						.containsPattern("Builder lifecycle '.*' failed with status code"));
	}

	@TestTemplate
	void failsWithWarPackaging(MavenBuild mavenBuild) {
		mavenBuild.project("build-image-war-packaging").goals("package").executeAndFail(
				(project) -> assertThat(buildLog(project)).contains("Executable jar file required for building image"));
	}

	@TestTemplate
	void failsWhenFinalNameIsMisconfigured(MavenBuild mavenBuild) {
		mavenBuild.project("build-image-final-name").goals("package")
				.executeAndFail((project) -> assertThat(buildLog(project)).contains("final-name.jar.original")
						.contains("is required for building an image"));
	}

	private void writeLongNameResource(File project) {
		StringBuilder name = new StringBuilder();
		new Random().ints('a', 'z' + 1).limit(128).forEach((i) -> name.append((char) i));
		try {
			Path path = project.toPath().resolve(Paths.get("src", "main", "resources", name.toString()));
			Files.createDirectories(path.getParent());
			Files.createFile(path);
		}
		catch (IOException ex) {
			throw new RuntimeException(ex);
		}
	}

	private void removeImage(String name, String version) {
		ImageReference imageReference = ImageReference.of(ImageName.of(name), version);
		try {
			new DockerApi().image().remove(imageReference, false);
		}
		catch (IOException ex) {
			throw new IllegalStateException("Failed to remove docker image " + imageReference, ex);
		}
	}

}<|MERGE_RESOLUTION|>--- conflicted
+++ resolved
@@ -45,7 +45,6 @@
 
 	@TestTemplate
 	void whenBuildImageIsInvokedWithoutRepackageTheArchiveIsRepackagedOnTheFly(MavenBuild mavenBuild) {
-<<<<<<< HEAD
 		mavenBuild.project("build-image").goals("package")
 				.systemProperty("spring-boot.build-image.pullPolicy", "IF_NOT_PRESENT")
 				.prepare(this::writeLongNameResource).execute((project) -> {
@@ -55,29 +54,10 @@
 					assertThat(original).doesNotExist();
 					assertThat(buildLog(project)).contains("Building image")
 							.contains("docker.io/library/build-image:0.0.1.BUILD-SNAPSHOT")
-							.contains("Successfully built image");
-					ImageReference imageReference = ImageReference.of(ImageName.of("build-image"),
-							"0.0.1.BUILD-SNAPSHOT");
-					try (GenericContainer<?> container = new GenericContainer<>(imageReference.toString())) {
-						container.waitingFor(Wait.forLogMessage("Launched\\n", 1)).start();
-					}
-					finally {
-						removeImage(imageReference);
-					}
-				});
-=======
-		mavenBuild.project("build-image").goals("package").prepare(this::writeLongNameResource).execute((project) -> {
-			File jar = new File(project, "target/build-image-0.0.1.BUILD-SNAPSHOT.jar");
-			assertThat(jar).isFile();
-			File original = new File(project, "target/build-image-0.0.1.BUILD-SNAPSHOT.jar.original");
-			assertThat(original).doesNotExist();
-			assertThat(buildLog(project)).contains("Building image")
-					.contains("docker.io/library/build-image:0.0.1.BUILD-SNAPSHOT")
-					.contains("---> Test Info buildpack building").contains("env: BP_JVM_VERSION=8.*")
-					.contains("---> Test Info buildpack done").contains("Successfully built image");
-			removeImage("build-image", "0.0.1.BUILD-SNAPSHOT");
-		});
->>>>>>> da9d8d60
+							.contains("---> Test Info buildpack building").contains("env: BP_JVM_VERSION=8.*")
+							.contains("---> Test Info buildpack done").contains("Successfully built image");
+					removeImage("build-image", "0.0.1.BUILD-SNAPSHOT");
+				});
 	}
 
 	@TestTemplate
@@ -193,75 +173,36 @@
 
 	@TestTemplate
 	void whenBuildImageIsInvokedWithCommandLineParameters(MavenBuild mavenBuild) {
-<<<<<<< HEAD
 		mavenBuild.project("build-image").goals("package")
 				.systemProperty("spring-boot.build-image.pullPolicy", "IF_NOT_PRESENT")
-=======
-		mavenBuild.project("build-image-cmd-line").goals("package")
->>>>>>> da9d8d60
 				.systemProperty("spring-boot.build-image.imageName", "example.com/test/cmd-property-name:v1")
 				.systemProperty("spring-boot.build-image.builder", "springci/spring-boot-cnb-builder:0.0.1")
 				.systemProperty("spring-boot.build-image.runImage", "paketobuildpacks/run:tiny-cnb")
 				.execute((project) -> {
 					assertThat(buildLog(project)).contains("Building image")
-<<<<<<< HEAD
-							.contains("example.com/test/cmd-property-name:v1").contains("Successfully built image");
-					ImageReference imageReference = ImageReference.of("example.com/test/cmd-property-name:v1");
-					try (GenericContainer<?> container = new GenericContainer<>(imageReference.toString())) {
-						container.waitingFor(Wait.forLogMessage("Launched\\n", 1)).start();
-					}
-					finally {
-						removeImage(imageReference);
-					}
-=======
 							.contains("example.com/test/cmd-property-name:v1")
-							.contains("springci/spring-boot-cnb-builder:0.0.1")
-							.contains("paketobuildpacks/run:tiny-cnb").contains("---> Test Info buildpack building")
-							.contains("---> Test Info buildpack done").contains("Successfully built image");
+							.contains("---> Test Info buildpack building").contains("---> Test Info buildpack done")
+							.contains("Successfully built image");
 					removeImage("example.com/test/cmd-property-name", "v1");
->>>>>>> da9d8d60
 				});
 	}
 
 	@TestTemplate
 	void whenBuildImageIsInvokedWithCustomBuilderImageAndRunImage(MavenBuild mavenBuild) {
-<<<<<<< HEAD
 		mavenBuild.project("build-image-custom-builder").goals("package")
 				.systemProperty("spring-boot.build-image.pullPolicy", "IF_NOT_PRESENT").execute((project) -> {
 					assertThat(buildLog(project)).contains("Building image")
 							.contains("docker.io/library/build-image-v2-builder:0.0.1.BUILD-SNAPSHOT")
-							.contains("Successfully built image");
-					ImageReference imageReference = ImageReference
-							.of("docker.io/library/build-image-v2-builder:0.0.1.BUILD-SNAPSHOT");
-					try (GenericContainer<?> container = new GenericContainer<>(imageReference.toString())) {
-						container.waitingFor(Wait.forLogMessage("Launched\\n", 1)).start();
-					}
-					finally {
-						removeImage(imageReference);
-					}
-				});
-=======
-		mavenBuild.project("build-image-custom-builder").goals("package").execute((project) -> {
-			assertThat(buildLog(project)).contains("Building image")
-					.contains("docker.io/library/build-image-v2-builder:0.0.1.BUILD-SNAPSHOT")
-					.contains("springci/spring-boot-cnb-builder:0.0.1").contains("paketobuildpacks/run:tiny-cnb")
-					.contains("---> Test Info buildpack building").contains("---> Test Info buildpack done")
-					.contains("Successfully built image");
-			removeImage("docker.io/library/build-image-v2-builder", "0.0.1.BUILD-SNAPSHOT");
-		});
->>>>>>> da9d8d60
+							.contains("---> Test Info buildpack building").contains("---> Test Info buildpack done")
+							.contains("Successfully built image");
+					removeImage("docker.io/library/build-image-v2-builder", "0.0.1.BUILD-SNAPSHOT");
+				});
 	}
 
 	@TestTemplate
 	void whenBuildImageIsInvokedWithEmptyEnvEntry(MavenBuild mavenBuild) {
-<<<<<<< HEAD
-		mavenBuild.project("build-image-empty-env-entry").goals("package")
-				.systemProperty("spring-boot.build-image.pullPolicy", "IF_NOT_PRESENT")
-				.prepare(this::writeLongNameResource).execute((project) -> {
-=======
 		mavenBuild.project("build-image-empty-env-entry").goals("package").prepare(this::writeLongNameResource)
-				.execute((project) -> {
->>>>>>> da9d8d60
+				.systemProperty("spring-boot.build-image.pullPolicy", "IF_NOT_PRESENT").execute((project) -> {
 					assertThat(buildLog(project)).contains("Building image")
 							.contains("docker.io/library/build-image-empty-env-entry:0.0.1.BUILD-SNAPSHOT")
 							.contains("---> Test Info buildpack building").contains("---> Test Info buildpack done")
