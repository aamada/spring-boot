[[production-ready]]
= Spring Boot Actuator: Production-ready Features
include::attributes.adoc[]

<<<<<<< HEAD
Spring Boot includes a number of additional features to help you monitor and manage your
application when you push it to production. You can choose to manage and monitor your
application by using HTTP endpoints or with JMX. Auditing, health, and metrics gathering
can also be automatically applied to your application.
=======
[partintro]
--
Spring Boot includes a number of additional features to help you monitor and manage your application when you push it to production.
You can choose to manage and monitor your application by using HTTP endpoints or with JMX.
Auditing, health, and metrics gathering can also be automatically applied to your application.
--
>>>>>>> 64d4bf82



[[production-ready-enabling]]
== Enabling Production-ready Features
The {github-code}/spring-boot-project/spring-boot-actuator[`spring-boot-actuator`] module provides all of Spring Boot's production-ready features.
The simplest way to enable the features is to add a dependency to the `spring-boot-starter-actuator` '`Starter`'.

.Definition of Actuator
****
An actuator is a manufacturing term that refers to a mechanical device for moving or controlling something.
Actuators can generate a large amount of motion from a small change.
****

To add the actuator to a Maven based project, add the following '`Starter`' dependency:

[source,xml,indent=0]
----
	<dependencies>
		<dependency>
			<groupId>org.springframework.boot</groupId>
			<artifactId>spring-boot-starter-actuator</artifactId>
		</dependency>
	</dependencies>
----

For Gradle, use the following declaration:

[source,groovy,indent=0]
----
	dependencies {
		compile("org.springframework.boot:spring-boot-starter-actuator")
	}
----



[[production-ready-endpoints]]
== Endpoints
Actuator endpoints let you monitor and interact with your application.
Spring Boot includes a number of built-in endpoints and lets you add your own.
For example, the `health` endpoint provides basic application health information.

Each individual endpoint can be <<production-ready-endpoints-enabling-endpoints, enabled or disabled>>.
This controls whether or not the endpoint is created and its bean exists in the application context.
To be remotely accessible an endpoint also has to be <<production-ready-endpoints-exposing-endpoints, exposed via JMX or HTTP>>.
Most applications choose HTTP, where the ID of the endpoint along with a prefix of `/actuator` is mapped to a URL.
For example, by default, the `health` endpoint is mapped to `/actuator/health`.

The following technology-agnostic endpoints are available:

[cols="2,5,2"]
|===
| ID | Description | Enabled by default

| `auditevents`
| Exposes audit events information for the current application.
| Yes

| `beans`
| Displays a complete list of all the Spring beans in your application.
| Yes

| `caches`
| Exposes available caches.
| Yes

| `conditions`
| Shows the conditions that were evaluated on configuration and auto-configuration classes and the reasons why they did or did not match.
| Yes

| `configprops`
| Displays a collated list of all `@ConfigurationProperties`.
| Yes

| `env`
| Exposes properties from Spring's `ConfigurableEnvironment`.
| Yes

| `flyway`
| Shows any Flyway database migrations that have been applied.
| Yes

| `health`
| Shows application health information.
| Yes

| `httptrace`
| Displays HTTP trace information (by default, the last 100 HTTP request-response exchanges).
| Yes

| `info`
| Displays arbitrary application info.
| Yes

| `integrationgraph`
| Shows the Spring Integration graph.
| Yes

| `loggers`
| Shows and modifies the configuration of loggers in the application.
| Yes

| `liquibase`
| Shows any Liquibase database migrations that have been applied.
| Yes

| `metrics`
| Shows '`metrics`' information for the current application.
| Yes

| `mappings`
| Displays a collated list of all `@RequestMapping` paths.
| Yes

| `scheduledtasks`
| Displays the scheduled tasks in your application.
| Yes

| `sessions`
| Allows retrieval and deletion of user sessions from a Spring Session-backed session store.
  Not available when using Spring Session's support for reactive web applications.
| Yes

| `shutdown`
| Lets the application be gracefully shutdown.
| No

| `threaddump`
| Performs a thread dump.
| Yes
|===

If your application is a web application (Spring MVC, Spring WebFlux, or Jersey), you can use the following additional endpoints:

[cols="2,5,2"]
|===
| ID | Description | Enabled by default

| `heapdump`
| Returns an `hprof` heap dump file.
| Yes

| `jolokia`
| Exposes JMX beans over HTTP (when Jolokia is on the classpath, not available for WebFlux).
| Yes

<<<<<<< HEAD
|`logfile`
|Returns the contents of the logfile (if `logging.file.name` or `logging.file.path`
properties have been set). Supports the use of the HTTP `Range` header to retrieve part of
the log file's content.
|Yes

|`prometheus`
|Exposes metrics in a format that can be scraped by a Prometheus server.
|Yes
=======
| `logfile`
| Returns the contents of the logfile (if `logging.file` or `logging.path` properties have been set).
  Supports the use of the HTTP `Range` header to retrieve part of the log file's content.
| Yes
>>>>>>> 64d4bf82

| `prometheus`
| Exposes metrics in a format that can be scraped by a Prometheus server.
| Yes
|===

To learn more about the Actuator's endpoints and their request and response formats, please refer to the separate API documentation ({spring-boot-actuator-api}/html[HTML] or {spring-boot-actuator-api}/pdf/spring-boot-actuator-web-api.pdf[PDF]).



[[production-ready-endpoints-enabling-endpoints]]
=== Enabling Endpoints
By default, all endpoints except for `shutdown` are enabled.
To configure the enablement of an endpoint, use its `management.endpoint.<id>.enabled` property.
The following example enables the `shutdown` endpoint:

[source,properties,indent=0]
----
	management.endpoint.shutdown.enabled=true
----

If you prefer endpoint enablement to be opt-in rather than opt-out, set the `management.endpoints.enabled-by-default` property to `false` and use individual endpoint `enabled` properties to opt back in.
The following example enables the `info` endpoint and disables all other endpoints:

[source,properties,indent=0]
----
	management.endpoints.enabled-by-default=false
	management.endpoint.info.enabled=true
----

NOTE: Disabled endpoints are removed entirely from the application context.
If you want to change only the technologies over which an endpoint is exposed, use the <<production-ready-endpoints-exposing-endpoints, `include` and `exclude` properties>> instead.



[[production-ready-endpoints-exposing-endpoints]]
=== Exposing Endpoints
Since Endpoints may contain sensitive information, careful consideration should be given about when to expose them.
The following table shows the default exposure for the built-in endpoints:

[cols="1,1,1"]
|===
| ID | JMX | Web

| `auditevents`
| Yes
| No

| `beans`
| Yes
| No

| `caches`
| Yes
| No

| `conditions`
| Yes
| No

| `configprops`
| Yes
| No

| `env`
| Yes
| No

| `flyway`
| Yes
| No

| `health`
| Yes
| Yes

| `heapdump`
| N/A
| No

| `httptrace`
| Yes
| No

| `info`
| Yes
| Yes

| `integrationgraph`
| Yes
| No

| `jolokia`
| N/A
| No

| `logfile`
| N/A
| No

| `loggers`
| Yes
| No

| `liquibase`
| Yes
| No

| `metrics`
| Yes
| No

| `mappings`
| Yes
| No

| `prometheus`
| N/A
| No

| `scheduledtasks`
| Yes
| No

| `sessions`
| Yes
| No

| `shutdown`
| Yes
| No

| `threaddump`
| Yes
| No
|===

To change which endpoints are exposed, use the following technology-specific `include` and `exclude` properties:

[cols="3,1"]
|===
| Property | Default

| `management.endpoints.jmx.exposure.exclude`
|

| `management.endpoints.jmx.exposure.include`
| `*`

| `management.endpoints.web.exposure.exclude`
|

|`management.endpoints.web.exposure.include`
| `info, health`
|===

The `include` property lists the IDs of the endpoints that are exposed.
The `exclude` property lists the IDs of the endpoints that should not be exposed.
The `exclude` property takes precedence over the `include` property.
Both `include` and `exclude` properties can be configured with a list of endpoint IDs.

For example, to stop exposing all endpoints over JMX and only expose the `health` and `info` endpoints, use the following property:

[source,properties,indent=0]
----
	management.endpoints.jmx.exposure.include=health,info
----

`*` can be used to select all endpoints. For example, to expose everything over HTTP except the `env` and `beans` endpoints, use the following properties:

[source,properties,indent=0]
----
	management.endpoints.web.exposure.include=*
	management.endpoints.web.exposure.exclude=env,beans
----

[NOTE]
====
`*` has a special meaning in YAML, so be sure to add quotes if you want to include (or exclude) all endpoints, as shown in the following example:

[source,yaml,indent=0]
----
	management:
	  endpoints:
	    web:
	      exposure:
	        include: "*"
----
====

NOTE: If your application is exposed publicly, we strongly recommend that you also <<production-ready-endpoints-security, secure your endpoints>>.

TIP: If you want to implement your own strategy for when endpoints are exposed, you can register an `EndpointFilter` bean.



[[production-ready-endpoints-security]]
=== Securing HTTP Endpoints
You should take care to secure HTTP endpoints in the same way that you would any other sensitive URL.
If Spring Security is present, endpoints are secured by default using Spring Security’s content-negotiation strategy.
If you wish to configure custom security for HTTP endpoints, for example, only allow users with a certain role to access them, Spring Boot provides some convenient `RequestMatcher` objects that can be used in combination with Spring Security.

A typical Spring Security configuration might look something like the following example:

[source,java,indent=0]
----
	@Configuration(proxyBeanMethods = false)
	public class ActuatorSecurity extends WebSecurityConfigurerAdapter {

		@Override
		protected void configure(HttpSecurity http) throws Exception {
			http.requestMatcher(EndpointRequest.toAnyEndpoint()).authorizeRequests((requests) ->
					requests.anyRequest().hasRole("ENDPOINT_ADMIN"));
			http.httpBasic();
		}

	}
----

The preceding example uses `EndpointRequest.toAnyEndpoint()` to match a request to any endpoint and then ensures that all have the `ENDPOINT_ADMIN` role.
Several other matcher methods are also available on `EndpointRequest`.
See the API documentation ({spring-boot-actuator-api}/html[HTML] or {spring-boot-actuator-api}/pdf/spring-boot-actuator-web-api.pdf[PDF]) for details.

If you deploy applications behind a firewall, you may prefer that all your actuator endpoints can be accessed without requiring authentication.
You can do so by changing the `management.endpoints.web.exposure.include` property, as follows:

.application.properties
[source,properties,indent=0]
----
	management.endpoints.web.exposure.include=*
----

Additionally, if Spring Security is present, you would need to add custom security configuration that allows unauthenticated access to the endpoints as shown in the following example:

[source,java,indent=0]
----
	@Configuration(proxyBeanMethods = false)
	public class ActuatorSecurity extends WebSecurityConfigurerAdapter {

		@Override
		protected void configure(HttpSecurity http) throws Exception {
			http.requestMatcher(EndpointRequest.toAnyEndpoint()).authorizeRequests((requests) ->
				requests.anyRequest().permitAll());
		}

	}
----



[[production-ready-endpoints-caching]]
=== Configuring Endpoints
Endpoints automatically cache responses to read operations that do not take any parameters.
To configure the amount of time for which an endpoint will cache a response, use its `cache.time-to-live` property.
The following example sets the time-to-live of the `beans` endpoint's cache to 10 seconds:

.application.properties
[source,properties,indent=0]
----
	management.endpoint.beans.cache.time-to-live=10s
----

NOTE: The prefix `management.endpoint.<name>` is used to uniquely identify the endpoint that is being configured.

NOTE: When making an authenticated HTTP request, the `Principal` is considered as input to the endpoint and, therefore, the response will not be cached.



[[production-ready-endpoints-hypermedia]]
=== Hypermedia for Actuator Web Endpoints
A "`discovery page`" is added with links to all the endpoints. The "`discovery page`" is available on `/actuator` by default.

When a custom management context path is configured, the "`discovery page`" automatically moves from `/actuator` to the root of the management context.
For example, if the management context path is `/management`, then the discovery page is available from `/management`.
When the management context path is set to `/`, the discovery page is disabled to prevent the possibility of a clash with other mappings.



[[production-ready-endpoints-cors]]
=== CORS Support
https://en.wikipedia.org/wiki/Cross-origin_resource_sharing[Cross-origin resource sharing] (CORS) is a https://www.w3.org/TR/cors/[W3C specification] that lets you specify in a flexible way what kind of cross-domain requests are authorized.
If you use Spring MVC or Spring WebFlux, Actuator's web endpoints can be configured to support such scenarios.

CORS support is disabled by default and is only enabled once the `management.endpoints.web.cors.allowed-origins` property has been set.
The following configuration permits `GET` and `POST` calls from the `example.com` domain:

[source,properties,indent=0]
----
	management.endpoints.web.cors.allowed-origins=https://example.com
	management.endpoints.web.cors.allowed-methods=GET,POST
----

TIP: See {sc-spring-boot-actuator-autoconfigure}/endpoint/web/CorsEndpointProperties.{sc-ext}[CorsEndpointProperties] for a complete list of options.



[[production-ready-endpoints-custom]]
=== Implementing Custom Endpoints
If you add a `@Bean` annotated with `@Endpoint`, any methods annotated with `@ReadOperation`, `@WriteOperation`, or `@DeleteOperation` are automatically exposed over JMX and, in a web application, over HTTP as well.
Endpoints can be exposed over HTTP using Jersey, Spring MVC, or Spring WebFlux.

You can also write technology-specific endpoints by using `@JmxEndpoint` or `@WebEndpoint`.
These endpoints are restricted to their respective technologies.
For example, `@WebEndpoint` is exposed only over HTTP and not over JMX.

You can write technology-specific extensions by using `@EndpointWebExtension` and `@EndpointJmxExtension`.
These annotations let you provide technology-specific operations to augment an existing endpoint.

Finally, if you need access to web-framework-specific functionality, you can implement Servlet or Spring `@Controller` and `@RestController` endpoints at the cost of them not being available over JMX or when using a different web framework.



[[production-ready-endpoints-custom-input]]
==== Receiving Input
Operations on an endpoint receive input via their parameters.
When exposed via the web, the values for these parameters are taken from the URL's query parameters and from the JSON request body.
When exposed via JMX, the parameters are mapped to the parameters of the MBean's operations.
Parameters are required by default.
They can be made optional by annotating them with `@org.springframework.lang.Nullable`.

Each root property in the JSON request body can be mapped to a parameter of the endpoint.
Consider the following JSON request body:

[source,json,indent=0]
----
	{
		"name": "test",
		"counter": 42
	}
----

This can be used to invoke a write operation that takes `String name` and `int counter` parameters.

TIP: Because endpoints are technology agnostic, only simple types can be specified in the method signature.
In particular declaring a single parameter with a custom type defining a `name` and `counter` properties is not supported.

NOTE: To allow the input to be mapped to the operation method's parameters, Java code implementing an endpoint should be compiled with `-parameters`, and Kotlin code implementing an endpoint should be compiled with `-java-parameters`.
This will happen automatically if you are using Spring Boot's Gradle plugin or if you are using Maven and `spring-boot-starter-parent`.



[[production-ready-endpoints-custom-input-conversion]]
===== Input type conversion
<<<<<<< HEAD
The parameters passed to endpoint operation methods are, if necessary, automatically
converted to the required type. Before calling an operation method, the input received via
JMX or an HTTP request is converted to the required types using an instance of
`ApplicationConversionService` as well as any `Converter` or `GenericConverter` beans
qualified with `@EndpointConverter`.
=======
The parameters passed to endpoint operation methods are, if necessary, automatically converted to the required type.
Before calling an operation method, the input received via JMX or an HTTP request is converted to the required types using an instance of `ApplicationConversionService`.

>>>>>>> 64d4bf82


[[production-ready-endpoints-custom-web]]
==== Custom Web Endpoints
Operations on an `@Endpoint`, `@WebEndpoint`, or `@EndpointWebExtension` are automatically exposed over HTTP using Jersey, Spring MVC, or Spring WebFlux.



[[production-ready-endpoints-custom-web-predicate]]
===== Web Endpoint Request Predicates
A request predicate is automatically generated for each operation on a web-exposed endpoint.



[[production-ready-endpoints-custom-web-predicate-path]]
===== Path
<<<<<<< HEAD
The path of the predicate is determined by the ID of the endpoint and the base path of
web-exposed endpoints. The default base path is `/actuator`. For example, an endpoint with
the ID `sessions` will use `/actuator/sessions` as its path in the predicate.

The path can be further customized by annotating one or more parameters of the operation
method with `@Selector`. Such a parameter is added to the path predicate as a path
variable. The variable's value is passed into the operation method when the endpoint
operation is invoked. If you want to capture all remaining path elements, you can add
`@Selector(Match=ALL_REMAINING)` to the last parameter and make it a type that is
conversion compatible with a `String[]`.
=======

The path of the predicate is determined by the ID of the endpoint and the base path of web-exposed endpoints.
The default base path is `/actuator`.
For example, an endpoint with the ID `sessions` will use `/actuator/sessions` as its path in the predicate.

The path can be further customized by annotating one or more parameters of the operation method with `@Selector`.
Such a parameter is added to the path predicate as a path variable.
The variable's value is passed into the operation method when the endpoint operation is invoked.
>>>>>>> 64d4bf82



[[production-ready-endpoints-custom-web-predicate-http-method]]
===== HTTP method
<<<<<<< HEAD
The HTTP method of the predicate is determined by the operation type, as shown in
the following table:
=======
The HTTP method of the predicate is determined by the operation type, as shown in the following table:
>>>>>>> 64d4bf82

[cols="3, 1"]
|===
| Operation | HTTP method

| `@ReadOperation`
| `GET`

| `@WriteOperation`
| `POST`

| `@DeleteOperation`
| `DELETE`
|===



[[production-ready-endpoints-custom-web-predicate-consumes]]
===== Consumes
For a `@WriteOperation` (HTTP `POST`) that uses the request body, the consumes clause of the predicate is `application/vnd.spring-boot.actuator.v2+json, application/json`.
For all other operations the consumes clause is empty.



[[production-ready-endpoints-custom-web-predicate-produces]]
===== Produces
The produces clause of the predicate can be determined by the `produces` attribute of the `@DeleteOperation`, `@ReadOperation`, and `@WriteOperation` annotations.
The attribute is optional.
If it is not used, the produces clause is determined automatically.

If the operation method returns `void` or `Void` the produces clause is empty.
If the operation method returns a `org.springframework.core.io.Resource`, the produces clause is `application/octet-stream`.
For all other operations the produces clause is `application/vnd.spring-boot.actuator.v2+json, application/json`.



[[production-ready-endpoints-custom-web-response-status]]
===== Web Endpoint Response Status
The default response status for an endpoint operation depends on the operation type (read, write, or delete) and what, if anything, the operation returns.

A `@ReadOperation` returns a value, the response status will be 200 (OK).
If it does not return a value, the response status will be 404 (Not Found).

If a `@WriteOperation` or `@DeleteOperation` returns a value, the response status will be 200 (OK).
If it does not return a value the response status will be 204 (No Content).

If an operation is invoked without a required parameter, or with a parameter that cannot be converted to the required type, the operation method will not be called and the response status will be 400 (Bad Request).



[[production-ready-endpoints-custom-web-range-requests]]
===== Web Endpoint Range Requests
An HTTP range request can be used to request part of an HTTP resource.
When using Spring MVC or Spring Web Flux, operations that return a `org.springframework.core.io.Resource` automatically support range requests.

NOTE: Range requests are not supported when using Jersey.



[[production-ready-endpoints-custom-web-security]]
===== Web Endpoint Security
An operation on a web endpoint or a web-specific endpoint extension can receive the current `java.security.Principal` or `org.springframework.boot.actuate.endpoint.SecurityContext` as a method parameter.
The former is typically used in conjunction with `@Nullable` to provide different behavior for authenticated and unauthenticated users.
The latter is typically used to perform authorization checks using its `isUserInRole(String)` method.



[[production-ready-endpoints-custom-servlet]]
==== Servlet endpoints
A `Servlet` can be exposed as an endpoint by implementing a class annotated with `@ServletEndpoint` that also implements `Supplier<EndpointServlet>`.
Servlet endpoints provide deeper integration with the Servlet container but at the expense of portability.
They are intended to be used to expose an existing `Servlet` as an endpoint.
For new endpoints, the `@Endpoint` and `@WebEndpoint` annotations should be preferred whenever possible.



[[production-ready-endpoints-custom-controller]]
==== Controller endpoints
`@ControllerEndpoint` and `@RestControllerEndpoint` can be used to implement an endpoint that is only exposed by Spring MVC or Spring WebFlux.
Methods are mapped using the standard annotations for Spring MVC and Spring WebFlux such as `@RequestMapping` and `@GetMapping`, with the endpoint's ID being used as a prefix for the path.
Controller endpoints provide deeper integration with Spring's web frameworks but at the expense of portability.
The `@Endpoint` and `@WebEndpoint` annotations should be preferred whenever possible.



[[production-ready-health]]
=== Health Information
You can use health information to check the status of your running application.
It is often used by monitoring software to alert someone when a production system goes down.
The information exposed by the `health` endpoint depends on the `management.endpoint.health.show-details` property which can be configured with one of the following values:

[cols="1, 3"]
|===
| Name | Description

| `never`
| Details are never shown.

| `when-authorized`
| Details are only shown to authorized users.
  Authorized roles can be configured using `management.endpoint.health.roles`.

| `always`
| Details are shown to all users.
|===

The default value is `never`. A user is considered to be authorized when they are in one or more of the endpoint's roles.
If the endpoint has no configured roles (the default) all authenticated users are considered to be authorized.
The roles can be configured using the `management.endpoint.health.roles` property.

NOTE: If you have secured your application and wish to use `always`, your security configuration must permit access to the health endpoint for both authenticated and unauthenticated users.

<<<<<<< HEAD
Health information is collected from the content of a
{sc-spring-boot-actuator}/health/HealthContributorRegistry.{sc-ext}[
`HealthContributorRegistry`] (by default all
{sc-spring-boot-actuator}/health/HealthContributor.{sc-ext}[`HealthContributor`] instances
defined in your `ApplicationContext`. Spring Boot includes a number of auto-configured
`HealthContributors` and you can also write your own.

A `HealthContributor` can either be a `HealthIndicator` or a `CompositeHealthContributor`.
A `HealthIndicator` provides actual health information, including a `Status`. A
`CompositeHealthContributor` provides a composite of other `HealthContributors`. Taken
together, contributor for a tree structure to represent the overall system heath.

By default, the final system health is derived by a `StatusAggregator` which sorts the
statuses from each `HealthIndicator` based on an ordered list of statuses. The first
status in the sorted list is used as the overall health status. If no `HealthIndicator`
returns a status that is known to the `StatusAggregator`, an `UNKNOWN` status is used.

TIP: The `HealthContributorRegistry` can be used to register and unregister health
indicators at runtime.
=======
Health information is collected from the content of a {sc-spring-boot-actuator}/health/HealthIndicatorRegistry.{sc-ext}[`HealthIndicatorRegistry`] (by default all {sc-spring-boot-actuator}/health/HealthIndicator.{sc-ext}[`HealthIndicator`] instances defined in your `ApplicationContext`.
Spring Boot includes a number of auto-configured `HealthIndicators` and you can also write your own.
By default, the final system state is derived by the `HealthAggregator` which sorts the statuses from each `HealthIndicator` based on an ordered list of statuses.
The first status in the sorted list is used as the overall health status.
If no `HealthIndicator` returns a status that is known to the `HealthAggregator`, an `UNKNOWN` status is used.

TIP: The `HealthIndicatorRegistry` can be used to register and unregister health indicators at runtime.
>>>>>>> 64d4bf82



==== Auto-configured HealthIndicators
The following `HealthIndicators` are auto-configured by Spring Boot when appropriate:

[cols="4,6"]
|===
| Name | Description

| {sc-spring-boot-actuator}/cassandra/CassandraHealthIndicator.{sc-ext}[`CassandraHealthIndicator`]
| Checks that a Cassandra database is up.

| {sc-spring-boot-actuator}/couchbase/CouchbaseHealthIndicator.{sc-ext}[`CouchbaseHealthIndicator`]
| Checks that a Couchbase cluster is up.

| {sc-spring-boot-actuator}/system/DiskSpaceHealthIndicator.{sc-ext}[`DiskSpaceHealthIndicator`]
| Checks for low disk space.

<<<<<<< HEAD
|{sc-spring-boot-actuator}/elasticsearch/ElasticSearchRestHealthContributorAutoConfiguration.{sc-ext}[`ElasticSearchRestHealthContributorAutoConfiguration`]
|Checks that an Elasticsearch cluster is up.

|{sc-spring-boot-actuator}/hazelcast/HazelcastHealthIndicator.{sc-ext}[`HazelcastHealthIndicator`]
|Checks that an Hazelcast server is up.

|{sc-spring-boot-actuator}/influx/InfluxDbHealthIndicator.{sc-ext}[`InfluxDbHealthIndicator`]
|Checks that an InfluxDB server is up.
=======
| {sc-spring-boot-actuator}/jdbc/DataSourceHealthIndicator.{sc-ext}[`DataSourceHealthIndicator`]
| Checks that a connection to `DataSource` can be obtained.

| {sc-spring-boot-actuator}/elasticsearch/ElasticsearchHealthIndicator.{sc-ext}[`ElasticsearchHealthIndicator`]
| Checks that an Elasticsearch cluster is up.
>>>>>>> 64d4bf82

| {sc-spring-boot-actuator}/influx/InfluxDbHealthIndicator.{sc-ext}[`InfluxDbHealthIndicator`]
| Checks that an InfluxDB server is up.

| {sc-spring-boot-actuator}/jms/JmsHealthIndicator.{sc-ext}[`JmsHealthIndicator`]
| Checks that a JMS broker is up.

| {sc-spring-boot-actuator}/mail/MailHealthIndicator.{sc-ext}[`MailHealthIndicator`]
| Checks that a mail server is up.

| {sc-spring-boot-actuator}/mongo/MongoHealthIndicator.{sc-ext}[`MongoHealthIndicator`]
| Checks that a Mongo database is up.

<<<<<<< HEAD
|{sc-spring-boot-actuator}/health/PingHealthIndicator.{sc-ext}[`PingHealthIndicator`]
|Always responds with `UP`.

|{sc-spring-boot-actuator}/amqp/RabbitHealthIndicator.{sc-ext}[`RabbitHealthIndicator`]
|Checks that a Rabbit server is up.
=======
| {sc-spring-boot-actuator}/neo4j/Neo4jHealthIndicator.{sc-ext}[`Neo4jHealthIndicator`]
| Checks that a Neo4j server is up.
>>>>>>> 64d4bf82

| {sc-spring-boot-actuator}/amqp/RabbitHealthIndicator.{sc-ext}[`RabbitHealthIndicator`]
| Checks that a Rabbit server is up.

| {sc-spring-boot-actuator}/redis/RedisHealthIndicator.{sc-ext}[`RedisHealthIndicator`]
| Checks that a Redis server is up.

| {sc-spring-boot-actuator}/solr/SolrHealthIndicator.{sc-ext}[`SolrHealthIndicator`]
| Checks that a Solr server is up.
|===

TIP: You can disable them all by setting the `management.health.defaults.enabled` property.


==== Writing Custom HealthIndicators
To provide custom health information, you can register Spring beans that implement the {sc-spring-boot-actuator}/health/HealthIndicator.{sc-ext}[`HealthIndicator`] interface.
You need to provide an implementation of the `health()` method and return a `Health` response.
The `Health` response should include a status and can optionally include additional details to be displayed.
The following code shows a sample `HealthIndicator` implementation:

[source,java,indent=0]
----
	import org.springframework.boot.actuate.health.Health;
	import org.springframework.boot.actuate.health.HealthIndicator;
	import org.springframework.stereotype.Component;

	@Component
	public class MyHealthIndicator implements HealthIndicator {

		@Override
		public Health health() {
			int errorCode = check(); // perform some specific health check
			if (errorCode != 0) {
				return Health.down().withDetail("Error Code", errorCode).build();
			}
			return Health.up().build();
		}

	}
----

NOTE: The identifier for a given `HealthIndicator` is the name of the bean without the `HealthIndicator` suffix, if it exists.
In the preceding example, the health information is available in an entry named `my`.

<<<<<<< HEAD
In addition to Spring Boot's predefined
{sc-spring-boot-actuator}/health/Status.{sc-ext}[`Status`] types, it is also possible for
`Health` to return a custom `Status` that represents a new system state. In such cases, a
custom implementation of the
{sc-spring-boot-actuator}/health/StatusAggregator.{sc-ext}[`StatusAggregator`] interface
also needs to be provided, or the default implementation has to be configured by using
the `management.endpoint.health.status.order` configuration property.
=======
In addition to Spring Boot's predefined {sc-spring-boot-actuator}/health/Status.{sc-ext}[`Status`] types, it is also possible for `Health` to return a custom `Status` that represents a new system state.
In such cases, a custom implementation of the {sc-spring-boot-actuator}/health/HealthAggregator.{sc-ext}[`HealthAggregator`] interface also needs to be provided, or the default implementation has to be configured by using the `management.health.status.order` configuration property.
>>>>>>> 64d4bf82

For example, assume a new `Status` with code `FATAL` is being used in one of your `HealthIndicator` implementations.
To configure the severity order, add the following property to your application properties:

[source,properties,indent=0]
----
	management.endpoint.health.status.order=fatal,down,out-of-service,unknown,up
----

The HTTP status code in the response reflects the overall health status (for example, `UP` maps to 200, while `OUT_OF_SERVICE` and `DOWN` map to 503).
You might also want to register custom status mappings if you access the health endpoint over HTTP. For example, the following property maps `FATAL` to 503 (service unavailable):

[source,properties,indent=0]
----
	management.endpoint.health.status.http-mapping.fatal=503
----

TIP: If you need more control, you can define your own `HttpCodeStatusMapper` bean.

The following table shows the default status mappings for the built-in statuses:

[cols="1,3"]
|===
| Status | Mapping

| DOWN
| SERVICE_UNAVAILABLE (503)

| OUT_OF_SERVICE
| SERVICE_UNAVAILABLE (503)

| UP
| No mapping by default, so http status is 200

| UNKNOWN
| No mapping by default, so http status is 200
|===



[[reactive-health-indicators]]
==== Reactive Health Indicators
<<<<<<< HEAD
For reactive applications, such as those using Spring WebFlux, `ReactiveHealthContributor`
provides a non-blocking contract for getting application health. Similar to a traditional
`HealthContributor`, health information is collected from the content of a
{sc-spring-boot-actuator}/health/ReactiveHealthContributorRegistry.{sc-ext}[
`ReactiveHealthContributorRegistry`] (by default all
{sc-spring-boot-actuator}/health/HealthContributor.{sc-ext}[`HealthContributor`] and
{sc-spring-boot-actuator}/health/ReactiveHealthContributor.{sc-ext}[
`ReactiveHealthContributor`] instances defined in your `ApplicationContext`). Regular
`HealthContributors` that do not check against a reactive API are executed on the elastic
scheduler.

TIP: In a reactive application, The `ReactiveHealthContributorRegistry` can be used to
register and unregister health indicators at runtime.

To provide custom health information from a reactive API, you can register Spring beans
that implement the
{sc-spring-boot-actuator}/health/ReactiveHealthIndicator.{sc-ext}[`ReactiveHealthIndicator`]
interface. The following code shows a sample `ReactiveHealthIndicator` implementation:
=======
For reactive applications, such as those using Spring WebFlux, `ReactiveHealthIndicator` provides a non-blocking contract for getting application health.
Similar to a traditional `HealthIndicator`, health information is collected from the content of a {sc-spring-boot-actuator}/health/ReactiveHealthIndicatorRegistry.{sc-ext}[`ReactiveHealthIndicatorRegistry`] (by default all {sc-spring-boot-actuator}/health/HealthIndicator.{sc-ext}[`HealthIndicator`] and {sc-spring-boot-actuator}/health/ReactiveHealthIndicator.{sc-ext}[`ReactiveHealthIndicator`] instances defined in your `ApplicationContext`.
Regular `HealthIndicator` that do not check against a reactive API are executed on the elastic scheduler.

TIP: In a reactive application, The `ReactiveHealthIndicatorRegistry` can be used to register and unregister health indicators at runtime.

To provide custom health information from a reactive API, you can register Spring beans that implement the {sc-spring-boot-actuator}/health/ReactiveHealthIndicator.{sc-ext}[`ReactiveHealthIndicator`] interface.
The following code shows a sample `ReactiveHealthIndicator` implementation:
>>>>>>> 64d4bf82

[source,java,indent=0]
----
	@Component
	public class MyReactiveHealthIndicator implements ReactiveHealthIndicator {

		@Override
		public Mono<Health> health() {
			return doHealthCheck() //perform some specific health check that returns a Mono<Health>
				.onErrorResume(ex -> Mono.just(new Health.Builder().down(ex).build()));
		}

	}
----

TIP: To handle the error automatically, consider extending from `AbstractReactiveHealthIndicator`.



==== Auto-configured ReactiveHealthIndicators
The following `ReactiveHealthIndicators` are auto-configured by Spring Boot when appropriate:

[cols="1,4"]
|===
| Name | Description

| {sc-spring-boot-actuator}/cassandra/CassandraReactiveHealthIndicator.{sc-ext}[`CassandraReactiveHealthIndicator`]
| Checks that a Cassandra database is up.

| {sc-spring-boot-actuator}/couchbase/CouchbaseReactiveHealthIndicator.{sc-ext}[`CouchbaseReactiveHealthIndicator`]
| Checks that a Couchbase cluster is up.

| {sc-spring-boot-actuator}/mongo/MongoReactiveHealthIndicator.{sc-ext}[`MongoReactiveHealthIndicator`]
| Checks that a Mongo database is up.

| {sc-spring-boot-actuator}/redis/RedisReactiveHealthIndicator.{sc-ext}[`RedisReactiveHealthIndicator`]
| Checks that a Redis server is up.
|===

TIP: If necessary, reactive indicators replace the regular ones.
Also, any `HealthIndicator` that is not handled explicitly is wrapped automatically.



==== Health Groups
It's sometimes useful to organize health indicators into groups that can be used for
different purposes. For example, if you deploy your application to Kubernetes, you may
want one different sets of health indicators for your "`liveness`" and "`readiness`"
probes.

To create a health indicator group you can use the `management.endpoint.health.group.<name>`
property and specify a list of health indicator IDs to `include` or `exclude`. For example,
to create a group that includes only database indicators you can define the following:

[source,properties,indent=0]
----
	management.endpoint.health.group.custom.include=db
----

You can then check the result by hitting `http://localhost:8080/actuator/health/custom`.

By default groups will inherit the same `StatusAggregator` and `HttpCodeStatusMapper`
settings as the system health, however, these can also be defined on a per-group
basis. It's also possible to override the `show-details` and `roles` properties
if required:

[source,properties,indent=0]
----
	management.endpoint.health.group.custom.show-details=when-authorized
	management.endpoint.health.group.custom.roles=admin
	management.endpoint.health.group.custom.status.order=fatal,up
	management.endpoint.health.group.custom.status.http-mapping.fatal=500

----

TIP: You can use `@Qualifier("groupname")` if you need to register custom
`StatusAggregator` or `HttpCodeStatusMapper` beans for use with the group.



[[production-ready-application-info]]
=== Application Information
Application information exposes various information collected from all {sc-spring-boot-actuator}/info/InfoContributor.{sc-ext}[`InfoContributor`] beans defined in your `ApplicationContext`.
Spring Boot includes a number of auto-configured `InfoContributor` beans, and you can write your own.



[[production-ready-application-info-autoconfigure]]
==== Auto-configured InfoContributors
The following `InfoContributor` beans are auto-configured by Spring Boot, when appropriate:

[cols="1,4"]
|===
| Name | Description

| {sc-spring-boot-actuator}/info/EnvironmentInfoContributor.{sc-ext}[`EnvironmentInfoContributor`]
| Exposes any key from the `Environment` under the `info` key.

| {sc-spring-boot-actuator}/info/GitInfoContributor.{sc-ext}[`GitInfoContributor`]
| Exposes git information if a `git.properties` file is available.

| {sc-spring-boot-actuator}/info/BuildInfoContributor.{sc-ext}[`BuildInfoContributor`]
| Exposes build information if a `META-INF/build-info.properties` file is available.
|===

TIP: It is possible to disable them all by setting the `management.info.defaults.enabled` property.



[[production-ready-application-info-env]]
==== Custom Application Information
You can customize the data exposed by the `info` endpoint by setting `+info.*+` Spring properties.
All `Environment` properties under the `info` key are automatically exposed.
For example, you could add the following settings to your `application.properties` file:

[source,properties,indent=0]
----
	info.app.encoding=UTF-8
	info.app.java.source=1.8
	info.app.java.target=1.8
----

[TIP]
====
Rather than hardcoding those values, you could also <<howto.adoc#howto-automatic-expansion,expand info properties at build time>>.

Assuming you use Maven, you could rewrite the preceding example as follows:

[source,properties,indent=0]
----
	info.app.encoding=@project.build.sourceEncoding@
	info.app.java.source=@java.version@
	info.app.java.target=@java.version@
----
====



[[production-ready-application-info-git]]
==== Git Commit Information
Another useful feature of the `info` endpoint is its ability to publish information about the state of your `git` source code repository when the project was built.
If a `GitProperties` bean is available, the `git.branch`, `git.commit.id`, and `git.commit.time` properties are exposed.

TIP: A `GitProperties` bean is auto-configured if a `git.properties` file is available at the root of the classpath.
See "<<howto.adoc#howto-git-info,Generate git information>>" for more details.

If you want to display the full git information (that is, the full content of `git.properties`), use the `management.info.git.mode` property, as follows:

[source,properties,indent=0]
----
	management.info.git.mode=full
----



[[production-ready-application-info-build]]
==== Build Information
If a `BuildProperties` bean is available, the `info` endpoint can also publish information about your build.
This happens if a `META-INF/build-info.properties` file is available in the classpath.

TIP: The Maven and Gradle plugins can both generate that file.
See "<<howto.adoc#howto-build-info,Generate build information>>" for more details.




[[production-ready-application-info-custom]]
==== Writing Custom InfoContributors
To provide custom application information, you can register Spring beans that implement the {sc-spring-boot-actuator}/info/InfoContributor.{sc-ext}[`InfoContributor`] interface.

The following example contributes an `example` entry with a single value:

[source,java,indent=0]
----
	import java.util.Collections;

	import org.springframework.boot.actuate.info.Info;
	import org.springframework.boot.actuate.info.InfoContributor;
	import org.springframework.stereotype.Component;

	@Component
	public class ExampleInfoContributor implements InfoContributor {

		@Override
		public void contribute(Info.Builder builder) {
			builder.withDetail("example",
					Collections.singletonMap("key", "value"));
		}

	}
----

If you reach the `info` endpoint, you should see a response that contains the following additional entry:

[source,json,indent=0]
----
	{
		"example": {
			"key" : "value"
		}
	}
----



[[production-ready-monitoring]]
== Monitoring and Management over HTTP
If you are developing a web application, Spring Boot Actuator auto-configures all enabled endpoints to be exposed over HTTP.
The default convention is to use the `id` of the endpoint with a prefix of `/actuator` as the URL path.
For example, `health` is exposed as `/actuator/health`.

TIP: Actuator is supported natively with Spring MVC, Spring WebFlux, and Jersey.



[[production-ready-customizing-management-server-context-path]]
=== Customizing the Management Endpoint Paths
Sometimes, it is useful to customize the prefix for the management endpoints.
For example, your application might already use `/actuator` for another purpose.
You can use the `management.endpoints.web.base-path` property to change the prefix for your management endpoint, as shown in the following example:

[source,properties,indent=0]
----
	management.endpoints.web.base-path=/manage
----

The preceding `application.properties` example changes the endpoint from `/actuator/\{id}` to `/manage/\{id}` (for example, `/manage/info`).

NOTE: Unless the management port has been configured to <<production-ready-customizing-management-server-port,expose endpoints by using a different HTTP port>>, `management.endpoints.web.base-path` is relative to `server.servlet.context-path`.
If `management.server.port` is configured, `management.endpoints.web.base-path` is relative to `management.server.servlet.context-path`.

If you want to map endpoints to a different path, you can use the `management.endpoints.web.path-mapping` property.

The following example remaps `/actuator/health` to `/healthcheck`:

.application.properties
[source,properties,indent=0]
----
	management.endpoints.web.base-path=/
	management.endpoints.web.path-mapping.health=healthcheck
----



[[production-ready-customizing-management-server-port]]
=== Customizing the Management Server Port
Exposing management endpoints by using the default HTTP port is a sensible choice for cloud-based deployments.
If, however, your application runs inside your own data center, you may prefer to expose endpoints by using a different HTTP port.

You can set the `management.server.port` property to change the HTTP port, as shown in the following example:

[source,properties,indent=0]
----
	management.server.port=8081
----

NOTE: On Cloud Foundry, applications only receive requests on port 8080 for both HTTP and TCP routing, by default.
If you want to use a custom management port on Cloud Foundry, you will need to explicitly set up the application's routes to forward traffic to the custom port.



[[production-ready-management-specific-ssl]]
=== Configuring Management-specific SSL
When configured to use a custom port, the management server can also be configured with its own SSL by using the various `management.server.ssl.*` properties.
For example, doing so lets a management server be available over HTTP while the main application uses HTTPS, as shown in the following property settings:

[source,properties,indent=0]
----
	server.port=8443
	server.ssl.enabled=true
	server.ssl.key-store=classpath:store.jks
	server.ssl.key-password=secret
	management.server.port=8080
	management.server.ssl.enabled=false
----

Alternatively, both the main server and the management server can use SSL but with different key stores, as follows:

[source,properties,indent=0]
----
	server.port=8443
	server.ssl.enabled=true
	server.ssl.key-store=classpath:main.jks
	server.ssl.key-password=secret
	management.server.port=8080
	management.server.ssl.enabled=true
	management.server.ssl.key-store=classpath:management.jks
	management.server.ssl.key-password=secret
----



[[production-ready-customizing-management-server-address]]
=== Customizing the Management Server Address
You can customize the address that the management endpoints are available on by setting the `management.server.address` property.
Doing so can be useful if you want to listen only on an internal or ops-facing network or to listen only for connections from `localhost`.

NOTE: You can listen on a different address only when the port differs from the main server port.

The following example `application.properties` does not allow remote management connections:

[source,properties,indent=0]
----
	management.server.port=8081
	management.server.address=127.0.0.1
----



[[production-ready-disabling-http-endpoints]]
=== Disabling HTTP Endpoints
If you do not want to expose endpoints over HTTP, you can set the management port to `-1`, as shown in the following example:

[source,properties,indent=0]
----
	management.server.port=-1
----

This can be achieved using the `management.endpoints.web.exposure.exclude` property as well, as shown in following example:

[source,properties,indent=0]
----
	management.endpoints.web.exposure.exclude=*
----



[[production-ready-jmx]]
== Monitoring and Management over JMX
<<<<<<< HEAD
Java Management Extensions (JMX) provide a standard mechanism to monitor and manage
applications. By default, this feature is not enabled and can be turned on with
the configuration property `spring.jmx.enabled=true`.  Spring Boot exposes
management endpoints as JMX MBeans under the  `org.springframework.boot` domain by default.
=======
Java Management Extensions (JMX) provide a standard mechanism to monitor and manage applications.
By default, Spring Boot exposes management endpoints as JMX MBeans under the `org.springframework.boot` domain.
>>>>>>> 64d4bf82



[[production-ready-custom-mbean-names]]
=== Customizing MBean Names
The name of the MBean is usually generated from the `id` of the endpoint.
For example, the `health` endpoint is exposed as `org.springframework.boot:type=Endpoint,name=Health`.

If your application contains more than one Spring `ApplicationContext`, you may find that names clash.
To solve this problem, you can set the `spring.jmx.unique-names` property to `true` so that MBean names are always unique.

You can also customize the JMX domain under which endpoints are exposed.
The following settings show an example of doing so in `application.properties`:

[source,properties,indent=0]
----
	spring.jmx.unique-names=true
	management.endpoints.jmx.domain=com.example.myapp
----



[[production-ready-disable-jmx-endpoints]]
=== Disabling JMX Endpoints
If you do not want to expose endpoints over JMX, you can set the `management.endpoints.jmx.exposure.exclude` property to `*`, as shown in the following example:

[source,properties,indent=0]
----
	management.endpoints.jmx.exposure.exclude=*
----



[[production-ready-jolokia]]
=== Using Jolokia for JMX over HTTP
Jolokia is a JMX-HTTP bridge that provides an alternative method of accessing JMX beans.
To use Jolokia, include a dependency to `org.jolokia:jolokia-core`.
For example, with Maven, you would add the following dependency:

[source,xml,indent=0]
----
	<dependency>
		<groupId>org.jolokia</groupId>
		<artifactId>jolokia-core</artifactId>
	</dependency>
----

The Jolokia endpoint can then be exposed by adding `jolokia` or `*` to the `management.endpoints.web.exposure.include` property.
You can then access it by using `/actuator/jolokia` on your management HTTP server.



[[production-ready-customizing-jolokia]]
==== Customizing Jolokia
Jolokia has a number of settings that you would traditionally configure by setting servlet parameters.
With Spring Boot, you can use your `application.properties` file.
To do so, prefix the parameter with `management.endpoint.jolokia.config.`, as shown in the following example:

[source,properties,indent=0]
----
	management.endpoint.jolokia.config.debug=true
----



[[production-ready-disabling-jolokia]]
==== Disabling Jolokia
If you use Jolokia but do not want Spring Boot to configure it, set the `management.endpoint.jolokia.enabled` property to `false`, as follows:

[source,properties,indent=0]
----
	management.endpoint.jolokia.enabled=false
----



[[production-ready-loggers]]
== Loggers
Spring Boot Actuator includes the ability to view and configure the log levels of your application at runtime.
You can view either the entire list or an individual logger's configuration, which is made up of both the explicitly configured logging level as well as the effective logging level given to it by the logging framework.
These levels can be one of:

* `TRACE`
* `DEBUG`
* `INFO`
* `WARN`
* `ERROR`
* `FATAL`
* `OFF`
* `null`

`null` indicates that there is no explicit configuration.



[[production-ready-logger-configuration]]
=== Configure a Logger
To configure a given logger, `POST` a partial entity to the resource's URI, as shown in the following example:

[source,json,indent=0]
----
	{
		"configuredLevel": "DEBUG"
	}
----

TIP: To "`reset`" the specific level of the logger (and use the default configuration instead), you can pass a value of `null` as the `configuredLevel`.



[[production-ready-metrics]]
== Metrics
Spring Boot Actuator provides dependency management and auto-configuration for https://micrometer.io[Micrometer], an application metrics facade that supports numerous monitoring systems, including:

- <<production-ready-metrics-export-appoptics,AppOptics>>
- <<production-ready-metrics-export-atlas,Atlas>>
- <<production-ready-metrics-export-datadog,Datadog>>
- <<production-ready-metrics-export-dynatrace,Dynatrace>>
- <<production-ready-metrics-export-elastic,Elastic>>
- <<production-ready-metrics-export-ganglia,Ganglia>>
- <<production-ready-metrics-export-graphite,Graphite>>
- <<production-ready-metrics-export-humio,Humio>>
- <<production-ready-metrics-export-influx,Influx>>
- <<production-ready-metrics-export-jmx,JMX>>
- <<production-ready-metrics-export-kairos,KairosDB>>
- <<production-ready-metrics-export-newrelic,New Relic>>
- <<production-ready-metrics-export-prometheus,Prometheus>>
- <<production-ready-metrics-export-signalfx,SignalFx>>
- <<production-ready-metrics-export-simple,Simple (in-memory)>>
- <<production-ready-metrics-export-statsd,StatsD>>
- <<production-ready-metrics-export-wavefront,Wavefront>>

TIP: To learn more about Micrometer's capabilities, please refer to its https://micrometer.io/docs[reference documentation], in particular the {micrometer-concepts-documentation}[concepts section].



[[production-ready-metrics-getting-started]]
=== Getting started
Spring Boot auto-configures a composite `MeterRegistry` and adds a registry to the composite for each of the supported implementations that it finds on the classpath.
Having a dependency on `micrometer-registry-\{system}` in your runtime classpath is enough for Spring Boot to configure the registry.

Most registries share common features.
For instance, you can disable a particular registry even if the Micrometer registry implementation is on the classpath.
For example, to disable Datadog:

[source,properties,indent=0]
----
	management.metrics.export.datadog.enabled=false
----

Spring Boot will also add any auto-configured registries to the global static composite registry on the `Metrics` class unless you explicitly tell it not to:

[source,properties,indent=0]
----
	management.metrics.use-global-registry=false
----

You can register any number of `MeterRegistryCustomizer` beans to further configure the registry, such as applying common tags, before any meters are registered with the registry:

[source,java,indent=0]
----
	@Bean
	MeterRegistryCustomizer<MeterRegistry> metricsCommonTags() {
		return registry -> registry.config().commonTags("region", "us-east-1");
	}
----

You can apply customizations to particular registry implementations by being more specific about the generic type:

[source,java,indent=0]
----
	@Bean
	MeterRegistryCustomizer<GraphiteMeterRegistry> graphiteMetricsNamingConvention() {
		return registry -> registry.config().namingConvention(MY_CUSTOM_CONVENTION);
	}
----

With that setup in place you can inject `MeterRegistry` in your components and register metrics:

[source,java,indent=0]
----
include::{code-examples}/actuate/metrics/SampleBean.java[tag=example]
----

Spring Boot also <<production-ready-metrics-meter,configures built-in instrumentation>> (i.e. `MeterBinder` implementations) that you can control via configuration or dedicated annotation markers.



[[production-ready-metrics-export]]
=== Supported monitoring systems



[[production-ready-metrics-export-appoptics]]
==== AppOptics
By default, the AppOptics registry pushes metrics to https://api.appoptics.com/v1/measurements periodically.
To export metrics to SaaS {micrometer-registry-documentation}/appoptics[AppOptics], your API token must be provided:

[source,properties,indent=0]
----
	management.metrics.export.appoptics.api-token=YOUR_TOKEN
----



[[production-ready-metrics-export-atlas]]
==== Atlas
By default, metrics are exported to {micrometer-registry-documentation}/atlas[Atlas] running on your local machine.
The location of the https://github.com/Netflix/atlas[Atlas server] to use can be provided using:

[source,properties,indent=0]
----
	management.metrics.export.atlas.uri=https://atlas.example.com:7101/api/v1/publish
----



[[production-ready-metrics-export-datadog]]
==== Datadog
Datadog registry pushes metrics to https://www.datadoghq.com[datadoghq] periodically.
To export metrics to {micrometer-registry-documentation}/datadog[Datadog], your API key must be provided:

[source,properties,indent=0]
----
	management.metrics.export.datadog.api-key=YOUR_KEY
----

You can also change the interval at which metrics are sent to Datadog:

[source,properties,indent=0]
----
	management.metrics.export.datadog.step=30s
----



[[production-ready-metrics-export-dynatrace]]
==== Dynatrace
Dynatrace registry pushes metrics to the configured URI periodically.
To export metrics to {micrometer-registry-documentation}/dynatrace[Dynatrace], your API token, device ID, and URI must be provided:

[source,properties,indent=0]
----
	management.metrics.export.dynatrace.api-token=YOUR_TOKEN
	management.metrics.export.dynatrace.device-id=YOUR_DEVICE_ID
	management.metrics.export.dynatrace.uri=YOUR_URI
----

You can also change the interval at which metrics are sent to Dynatrace:

[source,properties,indent=0]
----
	management.metrics.export.dynatrace.step=30s
----



[[production-ready-metrics-export-elastic]]
==== Elastic
By default, metrics are exported to {micrometer-registry-documentation}/elastic[Elastic] running on your local machine.
The location of the Elastic server to use can be provided using the following property:

[source,properties,indent=0]
----
	management.metrics.export.elastic.host=https://elastic.example.com:8086
----



[[production-ready-metrics-export-ganglia]]
==== Ganglia
By default, metrics are exported to {micrometer-registry-documentation}/ganglia[Ganglia] running on your local machine.
The http://ganglia.sourceforge.net[Ganglia server] host and port to use can be provided using:

[source,properties,indent=0]
----
	management.metrics.export.ganglia.host=ganglia.example.com
	management.metrics.export.ganglia.port=9649
----



[[production-ready-metrics-export-graphite]]
==== Graphite
By default, metrics are exported to {micrometer-registry-documentation}/graphite[Graphite] running on your local machine.
The https://graphiteapp.org[Graphite server] host and port to use can be provided using:

[source,properties,indent=0]
----
	management.metrics.export.graphite.host=graphite.example.com
	management.metrics.export.graphite.port=9004
----

Micrometer provides a default `HierarchicalNameMapper` that governs how a dimensional meter id is {micrometer-registry-documentation}/graphite#_hierarchical_name_mapping[mapped to flat hierarchical names].

TIP: To take control over this behaviour, define your `GraphiteMeterRegistry` and supply your own `HierarchicalNameMapper`.
An auto-configured `GraphiteConfig` and `Clock` beans are provided unless you define your own:

[source,java]
----
@Bean
public GraphiteMeterRegistry graphiteMeterRegistry(GraphiteConfig config, Clock clock) {
	return new GraphiteMeterRegistry(config, clock, MY_HIERARCHICAL_MAPPER);
}
----



[[production-ready-metrics-export-humio]]
==== Humio
By default, the Humio registry pushes metrics to https://cloud.humio.com periodically.
To export metrics to SaaS {micrometer-registry-documentation}/humio[Humio], your API token must be provided:

[source,properties,indent=0]
----
	management.metrics.export.humio.api-token=YOUR_TOKEN
----

You should also configure one or more tags to identify the data source to which metrics will be pushed:

[source,properties,indent=0]
----
	management.metrics.export.humio.tags.alpha=a
	management.metrics.export.humio.tags.bravo=b
----



[[production-ready-metrics-export-influx]]
==== Influx
By default, metrics are exported to {micrometer-registry-documentation}/influx[Influx] running on your local machine.
The location of the https://www.influxdata.com[Influx server] to use can be provided using:

[source,properties,indent=0]
----
	management.metrics.export.influx.uri=https://influx.example.com:8086
----



[[production-ready-metrics-export-jmx]]
==== JMX
Micrometer provides a hierarchical mapping to {micrometer-registry-documentation}/jmx[JMX], primarily as a cheap and portable way to view metrics locally.
By default, metrics are exported to the `metrics` JMX domain.
The domain to use can be provided using:

[source,properties,indent=0]
----
	management.metrics.export.jmx.domain=com.example.app.metrics
----

Micrometer provides a default `HierarchicalNameMapper` that governs how a dimensional meter id is {micrometer-registry-documentation}/jmx#_hierarchical_name_mapping[mapped to flat hierarchical names].

TIP: To take control over this behaviour, define your `JmxMeterRegistry` and supply your own `HierarchicalNameMapper`.
An auto-configured `JmxConfig` and `Clock` beans are provided unless you define your own:

[source,java]
----
@Bean
public JmxMeterRegistry jmxMeterRegistry(JmxConfig config, Clock clock) {
	return new JmxMeterRegistry(config, clock, MY_HIERARCHICAL_MAPPER);
}
----



[[production-ready-metrics-export-kairos]]
==== KairosDB
By default, metrics are exported to {micrometer-registry-documentation}/kairos[KairosDB] running on your local machine.
The location of the https://kairosdb.github.io/[KairosDB server] to use can be provided using:

[source,properties,indent=0]
----
	management.metrics.export.kairos.uri=https://kairosdb.example.com:8080/api/v1/datapoints
----



[[production-ready-metrics-export-newrelic]]
==== New Relic
New Relic registry pushes metrics to {micrometer-registry-documentation}/new-relic[New Relic] periodically.
To export metrics to https://newrelic.com[New Relic], your API key and account id must be provided:

[source,properties,indent=0]
----
	management.metrics.export.newrelic.api-key=YOUR_KEY
	management.metrics.export.newrelic.account-id=YOUR_ACCOUNT_ID
----

You can also change the interval at which metrics are sent to New Relic:

[source,properties,indent=0]
----
	management.metrics.export.newrelic.step=30s
----



[[production-ready-metrics-export-prometheus]]
==== Prometheus
{micrometer-registry-documentation}/prometheus[Prometheus] expects to scrape or poll individual app instances for metrics.
Spring Boot provides an actuator endpoint available at `/actuator/prometheus` to present a https://prometheus.io[Prometheus scrape] with the appropriate format.

TIP: The endpoint is not available by default and must be exposed, see <<production-ready-endpoints-exposing-endpoints,exposing endpoints>> for more details.

Here is an example `scrape_config` to add to `prometheus.yml`:

[source,yaml,indent=0]
----
	scrape_configs:
	  - job_name: 'spring'
		metrics_path: '/actuator/prometheus'
		static_configs:
		  - targets: ['HOST:PORT']
----

For ephemeral or batch jobs which may not exist long enough to be scraped, https://github.com/prometheus/pushgateway[Prometheus Pushgateway] support can be used to expose their metrics to Prometheus.
To enable Prometheus Pushgateway support, add the following dependency to your project:

[source,xml,indent=0]
----
<dependency>
	<groupId>io.prometheus</groupId>
	<artifactId>simpleclient_pushgateway</artifactId>
</dependency>
----

When the Prometheus Pushgateway dependency is present on the classpath, Spring Boot auto-configures a `PrometheusPushGatewayManager` bean.
This manages the pushing of metrics to a Prometheus Pushgateway.
The `PrometheusPushGatewayManager` can be tuned using properties under `management.metrics.export.prometheus.pushgateway`.
For advanced configuration, you can also provide your own `PrometheusPushGatewayManager` bean.



[[production-ready-metrics-export-signalfx]]
==== SignalFx
SignalFx registry pushes metrics to {micrometer-registry-documentation}/signalfx[SignalFx] periodically.
To export metrics to https://signalfx.com[SignalFx], your access token must be provided:

[source,properties,indent=0]
----
	management.metrics.export.signalfx.access-token=YOUR_ACCESS_TOKEN
----

You can also change the interval at which metrics are sent to SignalFx:

[source,properties,indent=0]
----
	management.metrics.export.signalfx.step=30s
----



[[production-ready-metrics-export-simple]]
==== Simple
Micrometer ships with a simple, in-memory backend that is automatically used as a fallback if no other registry is configured.
This allows you to see what metrics are collected in the <<production-ready-metrics-endpoint,metrics endpoint>>.

The in-memory backend disables itself as soon as you're using any of the other available backend.
You can also disable it explicitly:

[source,properties,indent=0]
----
	management.metrics.export.simple.enabled=false
----



[[production-ready-metrics-export-statsd]]
==== StatsD
The StatsD registry pushes metrics over UDP to a StatsD agent eagerly.
By default, metrics are exported to a {micrometer-registry-documentation}/statsd[StatsD] agent running on your local machine.
The StatsD agent host and port to use can be provided using:

[source,properties,indent=0]
----
	management.metrics.export.statsd.host=statsd.example.com
	management.metrics.export.statsd.port=9125
----

You can also change the StatsD line protocol to use (default to Datadog):

[source,properties,indent=0]
----
	management.metrics.export.statsd.flavor=etsy
----



[[production-ready-metrics-export-wavefront]]
==== Wavefront
Wavefront registry pushes metrics to {micrometer-registry-documentation}/wavefront[Wavefront] periodically.
If you are exporting metrics to https://www.wavefront.com/[Wavefront] directly, your API token must be provided:

[source,properties,indent=0]
----
	management.metrics.export.wavefront.api-token=YOUR_API_TOKEN
----

Alternatively, you may use a Wavefront sidecar or an internal proxy set up in your environment that forwards metrics data to the Wavefront API host:

[source,properties,indent=0]
----
	management.metrics.export.wavefront.uri=proxy://localhost:2878
----

TIP: If publishing metrics to a Wavefront proxy (as described in https://docs.wavefront.com/proxies_installing.html[the documentation]), the host must be in the `proxy://HOST:PORT` format.

You can also change the interval at which metrics are sent to Wavefront:

[source,properties,indent=0]
----
	management.metrics.export.wavefront.step=30s
----



[[production-ready-metrics-meter]]
=== Supported Metrics
Spring Boot registers the following core metrics when applicable:

* JVM metrics, report utilization of:
** Various memory and buffer pools
** Statistics related to garbage collection
** Threads utilization
** Number of classes loaded/unloaded
* CPU metrics
* File descriptor metrics
* Kafka consumer metrics
* Log4j2 metrics: record the number of events logged to Log4j2 at each level
* Logback metrics: record the number of events logged to Logback at each level
<<<<<<< HEAD
* Uptime metrics: report a gauge for uptime and a fixed gauge representing the
application's absolute start time
* Tomcat metrics (`server.tomcat.mbeanregistry.enabled` must be set to `true` for all
Tomcat metrics to be registered)
=======
* Uptime metrics: report a gauge for uptime and a fixed gauge representing the application's absolute start time
* Tomcat metrics
>>>>>>> 64d4bf82
* {spring-integration-reference}#micrometer-integration[Spring Integration] metrics



[[production-ready-metrics-spring-mvc]]
==== Spring MVC Metrics
<<<<<<< HEAD
Auto-configuration enables the instrumentation of requests handled by Spring MVC. When
`management.metrics.web.server.request.autotime.enabled` is `true`, this instrumentation
occurs for all requests. Alternatively, when set to `false`, you can enable
instrumentation by adding `@Timed` to a request-handling method:
=======
Auto-configuration enables the instrumentation of requests handled by Spring MVC.
When `management.metrics.web.server.auto-time-requests` is `true`, this instrumentation occurs for all requests.
Alternatively, when set to `false`, you can enable instrumentation by adding `@Timed` to a request-handling method:
>>>>>>> 64d4bf82

[source,java,indent=0]
----
	@RestController
	@Timed <1>
	public class MyController {

		@GetMapping("/api/people")
		@Timed(extraTags = { "region", "us-east-1" }) <2>
		@Timed(value = "all.people", longTask = true) <3>
		public List<Person> listPeople() { ... }

	}
----
<1> A controller class to enable timings on every request handler in the controller.
<2> A method to enable for an individual endpoint.
    This is not necessary if you have it on the class, but can be used to further customize the timer for this particular endpoint.
<3> A method with `longTask = true` to enable a long task timer for the method.
    Long task timers require a separate metric name, and can be stacked with a short task timer.

By default, metrics are generated with the name, `http.server.requests`.
The name can be customized by setting the `management.metrics.web.server.requests-metric-name` property.

By default, Spring MVC-related metrics are tagged with the following information:

|===
| Tag | Description

| `exception`
| Simple class name of any exception that was thrown while handling the request.

| `method`
| Request's method (for example, `GET` or `POST`)

| `outcome`
| Request's outcome based on the status code of the response. 1xx is `INFORMATIONAL`, 2xx is `SUCCESS`, 3xx is `REDIRECTION`, 4xx `CLIENT_ERROR`, and 5xx is `SERVER_ERROR`

| `status`
| Response's HTTP status code (for example, `200` or `500`)

| `uri`
| Request's URI template prior to variable substitution, if possible (for example, `/api/person/\{id}`)
|===

To customize the tags, provide a `@Bean` that implements `WebMvcTagsProvider`.



[[production-ready-metrics-web-flux]]
==== Spring WebFlux Metrics
Auto-configuration enables the instrumentation of all requests handled by WebFlux controllers and functional handlers.

By default, metrics are generated with the name `http.server.requests`.
You can customize the name by setting the `management.metrics.web.server.requests-metric-name` property.

By default, WebFlux-related metrics are tagged with the following information:

|===
| Tag | Description

| `exception`
| Simple class name of any exception that was thrown while handling the request.

| `method`
| Request's method (for example, `GET` or `POST`)

| `outcome`
| Request's outcome based on the status code of the response. 1xx is `INFORMATIONAL`, 2xx is `SUCCESS`, 3xx is `REDIRECTION`, 4xx `CLIENT_ERROR`, and 5xx is `SERVER_ERROR`

| `status`
| Response's HTTP status code (for example, `200` or `500`)

| `uri`
| Request's URI template prior to variable substitution, if possible (for example, `/api/person/\{id}`)
|===

To customize the tags, provide a `@Bean` that implements `WebFluxTagsProvider`.



[[production-ready-metrics-jersey-server]]
==== Jersey Server Metrics
<<<<<<< HEAD
Auto-configuration enables the instrumentation of requests handled by the Jersey JAX-RS
implementation. When `management.metrics.web.server.request.autotime.enabled` is `true`,
this instrumentation occurs for all requests. Alternatively, when set to `false`, you can
enable instrumentation by adding `@Timed` to a request-handling method:
=======
Auto-configuration enables the instrumentation of requests handled by the Jersey JAX-RS implementation.
When `management.metrics.web.server.auto-time-requests` is `true`, this instrumentation occurs for all requests.
Alternatively, when set to `false`, you can enable instrumentation by adding `@Timed` to a request-handling method:
>>>>>>> 64d4bf82

[source,java,indent=0]
----
	@Component
	@Path("/api/people")
	@Timed <1>
	public class Endpoint {
		@GET
		@Timed(extraTags = { "region", "us-east-1" }) <2>
		@Timed(value = "all.people", longTask = true) <3>
		public List<Person> listPeople() { ... }
	}
----
<1> On a resource class to enable timings on every request handler in the resource.
<2> On a method to enable for an individual endpoint.
    This is not necessary if you have it on the class, but can be used to further customize the timer for this particular endpoint.
<3> On a method with `longTask = true` to enable a long task timer for the method.
    Long task timers require a separate metric name, and can be stacked with a short task timer.

By default, metrics are generated with the name, `http.server.requests`.
The name can be customized by setting the `management.metrics.web.server.requests-metric-name` property.

By default, Jersey server metrics are tagged with the following information:

|===
| Tag | Description

| `exception`
| Simple class name of any exception that was thrown while handling the request.

| `method`
| Request's method (for example, `GET` or `POST`)

| `outcome`
| Request's outcome based on the status code of the response. 1xx is `INFORMATIONAL`, 2xx is `SUCCESS`, 3xx is `REDIRECTION`, 4xx `CLIENT_ERROR`, and 5xx is `SERVER_ERROR`

| `status`
| Response's HTTP status code (for example, `200` or `500`)

| `uri`
| Request's URI template prior to variable substitution, if possible (for example, `/api/person/\{id}`)
|===

To customize the tags, provide a `@Bean` that implements `JerseyTagsProvider`.



[[production-ready-metrics-http-clients]]
==== HTTP Client Metrics
Spring Boot Actuator manages the instrumentation of both `RestTemplate` and `WebClient`.
For that, you have to get injected with an auto-configured builder and use it to create instances:

* `RestTemplateBuilder` for `RestTemplate`
* `WebClient.Builder` for `WebClient`

It is also possible to apply manually the customizers responsible for this instrumentation, namely `MetricsRestTemplateCustomizer` and `MetricsWebClientCustomizer`.

By default, metrics are generated with the name, `http.client.requests`.
The name can be customized by setting the `management.metrics.web.client.requests-metric-name` property.

By default, metrics generated by an instrumented client are tagged with the following information:

<<<<<<< HEAD
|===
|Tag |Description

|`clientName`
|Host portion of the URI

|`method`
|Request's method (for example, `GET` or `POST`)

|`outcome`
|Request's outcome based on the status code of the response. 1xx is
`INFORMATIONAL`, 2xx is `SUCCESS`, 3xx is `REDIRECTION`, 4xx `CLIENT_ERROR`, and 5xx is
`SERVER_ERROR`, `UNKNOWN` otherwise

|`status`
|Response's HTTP status code if available (for example, `200` or `500`),
or `IO_ERROR` in case of I/O issues, `CLIENT_ERROR` otherwise

|`uri`
|Request's URI template prior to variable substitution, if possible (for example,
`/api/person/\{id}`)

|===
=======
* `method`, the request's method (for example, `GET` or `POST`).
* `uri`,  the request's URI template prior to variable substitution, if possible (for example, `/api/person/\{id}`).
* `status`, the response's HTTP status code (for example, `200` or `500`).
* `clientName`, the host portion of the URI.
>>>>>>> 64d4bf82

To customize the tags, and depending on your choice of client, you can provide a `@Bean` that implements `RestTemplateExchangeTagsProvider` or `WebClientExchangeTagsProvider`.
There are convenience static functions in `RestTemplateExchangeTags` and `WebClientExchangeTags`.



[[production-ready-metrics-cache]]
==== Cache Metrics
Auto-configuration enables the instrumentation of all available ``Cache``s on startup with metrics prefixed with `cache`.
Cache instrumentation is standardized for a basic set of metrics.
Additional, cache-specific metrics are also available.

The following cache libraries are supported:

* Caffeine
* EhCache 2
* Hazelcast
* Any compliant JCache (JSR-107) implementation

Metrics are tagged by the name of the cache and by the name of the `CacheManager` that is derived from the bean name.

NOTE: Only caches that are available on startup are bound to the registry.
For caches created on-the-fly or programmatically after the startup phase, an explicit registration is required.
A `CacheMetricsRegistrar` bean is made available to make that process easier.



[[production-ready-metrics-jdbc]]
==== DataSource Metrics
<<<<<<< HEAD
Auto-configuration enables the instrumentation of all available `DataSource` objects with
metrics prefixed with `jdbc.connections`. Data source instrumentation results in gauges
representing the currently active, idle, maximum allowed, and minimum allowed connections
in the pool.
=======
Auto-configuration enables the instrumentation of all available `DataSource` objects with metrics prefixed with `jdbc.connections`.
Data source instrumentation results in gauges representing the currently active, maximum allowed, and minimum allowed connections in the pool.
>>>>>>> 64d4bf82

Metrics are also tagged by the name of the `DataSource` computed based on the bean name.

TIP: By default, Spring Boot provides metadata for all supported data sources; you can add additional `DataSourcePoolMetadataProvider` beans if your favorite data source isn't supported out of the box.
See `DataSourcePoolMetadataProvidersConfiguration` for examples.

Also, Hikari-specific metrics are exposed with a `hikaricp` prefix.
Each metric is tagged by the name of the Pool (can be controlled with `spring.datasource.name`).



[[production-ready-metrics-hibernate]]
==== Hibernate Metrics
Auto-configuration enables the instrumentation of all available Hibernate `EntityManagerFactory` instances that have statistics enabled with a metric named `hibernate`.

Metrics are also tagged by the name of the `EntityManagerFactory` that is derived from the bean name.

To enable statistics, the standard JPA property `hibernate.generate_statistics` must be set to `true`.
You can enable that on the auto-configured `EntityManagerFactory` as shown in the following example:

[source,properties,indent=0]
----
	spring.jpa.properties.hibernate.generate_statistics=true
----



[[production-ready-metrics-rabbitmq]]
==== RabbitMQ Metrics
Auto-configuration will enable the instrumentation of all available RabbitMQ connection factories with a metric named `rabbitmq`.



[[production-ready-metrics-custom]]
=== Registering custom metrics
To register custom metrics, inject `MeterRegistry` into your component, as shown in the following example:

[source,java,indent=0]
----
include::{code-examples}/actuate/metrics/MetricsMeterRegistryInjectionExample.java[tag=component]
----

If you find that you repeatedly instrument a suite of metrics across components or applications, you may encapsulate this suite in a `MeterBinder` implementation.
By default, metrics from all `MeterBinder` beans will be automatically bound to the Spring-managed `MeterRegistry`.



[[production-ready-metrics-per-meter-properties]]
=== Customizing individual metrics
If you need to apply customizations to specific `Meter` instances you can use the `io.micrometer.core.instrument.config.MeterFilter` interface.
By default, all `MeterFilter` beans will be automatically applied to the micrometer `MeterRegistry.Config`.

For example, if you want to rename the `mytag.region` tag to `mytag.area` for all meter IDs beginning with `com.example`, you can do the following:

[source,java,indent=0]
----
include::{code-examples}/actuate/metrics/MetricsFilterBeanExample.java[tag=configuration]
----



[[production-ready-metrics-common-tags]]
==== Common tags
Common tags are generally used for dimensional drill-down on the operating environment like host, instance, region, stack, etc.
Commons tags are applied to all meters and can be configured as shown in the following example:

[source,properties,indent=0]
----
	management.metrics.tags.region=us-east-1
	management.metrics.tags.stack=prod
----

The example above adds `region` and `stack` tags to all meters with a value of `us-east-1` and `prod` respectively.

NOTE: The order of common tags is important if you are using Graphite.
As the order of common tags cannot be guaranteed using this approach, Graphite users are advised to define a custom `MeterFilter` instead.



==== Per-meter properties
In addition to `MeterFilter` beans, it's also possible to apply a limited set of customization on a per-meter basis using properties.
Per-meter customizations apply to any all meter IDs that start with the given name.
For example, the following will disable any meters that have an ID starting with `example.remote`

[source,properties,indent=0]
----
	management.metrics.enable.example.remote=false
----

The following properties allow per-meter customization:

.Per-meter customizations
|===
| Property | Description

| `management.metrics.enable`
| Whether to deny meters from emitting any metrics.

| `management.metrics.distribution.percentiles-histogram`
| Whether to publish a histogram suitable for computing aggregable (across dimension) percentile approximations.

| `management.metrics.distribution.minimum-expected-value`, `management.metrics.distribution.maximum-expected-value`
| Publish less histogram buckets by clamping the range of expected values.

| `management.metrics.distribution.percentiles`
| Publish percentile values computed in your application

| `management.metrics.distribution.sla`
| Publish a cumulative histogram with buckets defined by your SLAs.
|===

For more details on concepts behind `percentiles-histogram`, `percentiles` and `sla` refer to the {micrometer-concepts-documentation}#_histograms_and_percentiles["Histograms and percentiles" section] of the micrometer documentation.



[[production-ready-metrics-endpoint]]
=== Metrics endpoint
Spring Boot provides a `metrics` endpoint that can be used diagnostically to examine the metrics collected by an application.
The endpoint is not available by default and must be exposed, see <<production-ready-endpoints-exposing-endpoints,exposing endpoints>> for more details.

Navigating to `/actuator/metrics` displays a list of available meter names.
You can drill down to view information about a particular meter by providing its name as a selector, e.g. `/actuator/metrics/jvm.memory.max`.

[TIP]
====
The name you use here should match the name used in the code, not the name after it has been naming-convention normalized for a monitoring system it is shipped to.
In other words, if `jvm.memory.max` appears as `jvm_memory_max` in Prometheus because of its snake case naming convention, you should still use `jvm.memory.max` as the selector when inspecting the meter in the `metrics` endpoint.
====

You can also add any number of `tag=KEY:VALUE` query parameters to the end of the URL to dimensionally drill down on a meter, e.g. `/actuator/metrics/jvm.memory.max?tag=area:nonheap`.

[TIP]
====
The reported measurements are the _sum_ of the statistics of all meters matching the meter name and any tags that have been applied.
So in the example above, the returned "Value" statistic is the sum of the maximum memory footprints of "Code Cache", "Compressed Class Space", and "Metaspace" areas of the heap.
If you just wanted to see the maximum size for the "Metaspace", you could add an additional `tag=id:Metaspace`, i.e. `/actuator/metrics/jvm.memory.max?tag=area:nonheap&tag=id:Metaspace`.
====



[[production-ready-auditing]]
== Auditing
<<<<<<< HEAD
Once Spring Security is in play, Spring Boot Actuator has a flexible audit framework that
publishes events (by default, "`authentication success`", "`failure`" and
"`access denied`" exceptions). This feature can be very useful for reporting and for
implementing a lock-out policy based on authentication failures.

Auditing can be enabled by providing a bean of type `AuditEventRepository` in your application's
configuration. For convenience, Spring Boot offers an `InMemoryAuditEventRepository`.
`InMemoryAuditEventRepository` has limited capabilities and we recommend using it only for development
environments. For production environments, consider creating your own alternative `AuditEventRepository`
implementation.



[[production-ready-auditing-custom]]
=== Custom Auditing
To customize published security events, you can provide your own implementations of
`AbstractAuthenticationAuditListener` and `AbstractAuthorizationAuditListener`.

You can also use the audit services for your own business events. To do so, either inject
the `AuditEventRepository` bean into your own components and use that directly or
publish an `AuditApplicationEvent` with the Spring `ApplicationEventPublisher` (by
implementing `ApplicationEventPublisherAware`).
=======
Once Spring Security is in play, Spring Boot Actuator has a flexible audit framework that publishes events (by default, "`authentication success`", "`failure`" and "`access denied`" exceptions).
This feature can be very useful for reporting and for implementing a lock-out policy based on authentication failures.
To customize published security events, you can provide your own implementations of `AbstractAuthenticationAuditListener` and `AbstractAuthorizationAuditListener`.

You can also use the audit services for your own business events.
To do so, either inject the existing `AuditEventRepository` into your own components and use that directly or publish an `AuditApplicationEvent` with the Spring `ApplicationEventPublisher` (by implementing `ApplicationEventPublisherAware`).
>>>>>>> 64d4bf82



[[production-ready-http-tracing]]
== HTTP Tracing
<<<<<<< HEAD
HTTP Tracing can be enabled by providing a bean of type `HttpTraceRepository` in your application's
configuration. For convenience, Spring Boot offers an `InMemoryHttpTraceRepository` that stores traces
for the last 100 request-response exchanges, by default. `InMemoryHttpTraceRepository` is limited
compared to other tracing solutions and we recommend using it only for development environments.
For production environments, use of a production-ready tracing or observability solution, such as
Zipkin or Spring Cloud Sleuth, is recommended. Alternatively, create your own `HttpTraceRepository`
that meets your needs.

The `httptrace` endpoint can be used to obtain information about the request-response exchanges that
are stored in the `HttpTraceRepository`.
=======
Tracing is automatically enabled for all HTTP requests.
You can view the `httptrace` endpoint and obtain basic information about the last 100 request-response exchanges.
>>>>>>> 64d4bf82



[[production-ready-http-tracing-custom]]
=== Custom HTTP tracing
To customize the items that are included in each trace, use the `management.trace.http.include` configuration property.
For advanced customization, consider registering your own `HttpExchangeTracer` implementation.

<<<<<<< HEAD
=======
By default, an `InMemoryHttpTraceRepository` that stores traces for the last 100 request-response exchanges is used.
If you need to expand the capacity, you can define your own instance of the `InMemoryHttpTraceRepository` bean.
You can also create your own alternative `HttpTraceRepository` implementation.

>>>>>>> 64d4bf82


[[production-ready-process-monitoring]]
== Process Monitoring
In the `spring-boot` module, you can find two classes to create files that are often useful for process monitoring:

* `ApplicationPidFileWriter` creates a file containing the application PID (by default, in the application directory with a file name of `application.pid`).
* `WebServerPortFileWriter` creates a file (or files) containing the ports of the running web server (by default, in the application directory with a file name of `application.port`).

By default, these writers are not activated, but you can enable:

* <<production-ready-process-monitoring-configuration,By Extending Configuration>>
* <<production-ready-process-monitoring-programmatically>>



[[production-ready-process-monitoring-configuration]]
=== Extending Configuration
In the `META-INF/spring.factories` file, you can activate the listener(s) that writes a PID file, as shown in the following example:

[indent=0]
----
	org.springframework.context.ApplicationListener=\
	org.springframework.boot.context.ApplicationPidFileWriter,\
	org.springframework.boot.web.context.WebServerPortFileWriter
----



[[production-ready-process-monitoring-programmatically]]
=== Programmatically
You can also activate a listener by invoking the `SpringApplication.addListeners(...)` method and passing the appropriate `Writer` object.
This method also lets you customize the file name and path in the `Writer` constructor.



[[production-ready-cloudfoundry]]
== Cloud Foundry Support
Spring Boot's actuator module includes additional support that is activated when you deploy to a compatible Cloud Foundry instance.
The `/cloudfoundryapplication` path provides an alternative secured route to all `@Endpoint` beans.

The extended support lets Cloud Foundry management UIs (such as the web application that you can use to view deployed applications) be augmented with Spring Boot actuator information.
For example, an application status page may include full health information instead of the typical "`running`" or "`stopped`" status.

NOTE: The `/cloudfoundryapplication` path is not directly accessible to regular users.
In order to use the endpoint, a valid UAA token must be passed with the request.



[[production-ready-cloudfoundry-disable]]
=== Disabling Extended Cloud Foundry Actuator Support
If you want to fully disable the `/cloudfoundryapplication` endpoints, you can add the following setting to your `application.properties` file:


.application.properties
[source,properties,indent=0]
----
	management.cloudfoundry.enabled=false
----



[[production-ready-cloudfoundry-ssl]]
=== Cloud Foundry Self-signed Certificates
By default, the security verification for `/cloudfoundryapplication` endpoints makes SSL calls to various Cloud Foundry services.
If your Cloud Foundry UAA or Cloud Controller services use self-signed certificates, you need to set the following property:

.application.properties
[source,properties,indent=0]
----
	management.cloudfoundry.skip-ssl-validation=true
----



=== Custom context path
If the server's context-path has been configured to anything other than `/`, the Cloud Foundry endpoints will not be available at the root of the application.
For example, if `server.servlet.context-path=/app`, Cloud Foundry endpoints will be available at `/app/cloudfoundryapplication/*`.

If you expect the Cloud Foundry endpoints to always be available at `/cloudfoundryapplication/*`, regardless of the server's context-path, you will need to explicitly configure that in your application.
The configuration will differ depending on the web server in use. For Tomcat, the following configuration can be added:

[source,java,indent=0]
----
include::{code-examples}/cloudfoundry/CloudFoundryCustomContextPathExample.java[tag=configuration]
----



[[production-ready-whats-next]]
== What to Read Next
If you want to explore some of the concepts discussed in this chapter, you can take a look at the actuator {github-code}/spring-boot-samples[sample applications].
You also might want to read about graphing tools such as https://graphite.wikidot.com/[Graphite].

Otherwise, you can continue on, to read about <<deployment.adoc#deployment, '`deployment options`'>> or jump ahead for some in-depth information about Spring Boot's _<<build-tool-plugins.adoc#build-tool-plugins, build tool plugins>>_.<|MERGE_RESOLUTION|>--- conflicted
+++ resolved
@@ -2,19 +2,9 @@
 = Spring Boot Actuator: Production-ready Features
 include::attributes.adoc[]
 
-<<<<<<< HEAD
-Spring Boot includes a number of additional features to help you monitor and manage your
-application when you push it to production. You can choose to manage and monitor your
-application by using HTTP endpoints or with JMX. Auditing, health, and metrics gathering
-can also be automatically applied to your application.
-=======
-[partintro]
---
 Spring Boot includes a number of additional features to help you monitor and manage your application when you push it to production.
 You can choose to manage and monitor your application by using HTTP endpoints or with JMX.
 Auditing, health, and metrics gathering can also be automatically applied to your application.
---
->>>>>>> 64d4bf82
 
 
 
@@ -162,22 +152,10 @@
 | Exposes JMX beans over HTTP (when Jolokia is on the classpath, not available for WebFlux).
 | Yes
 
-<<<<<<< HEAD
-|`logfile`
-|Returns the contents of the logfile (if `logging.file.name` or `logging.file.path`
-properties have been set). Supports the use of the HTTP `Range` header to retrieve part of
-the log file's content.
-|Yes
-
-|`prometheus`
-|Exposes metrics in a format that can be scraped by a Prometheus server.
-|Yes
-=======
 | `logfile`
-| Returns the contents of the logfile (if `logging.file` or `logging.path` properties have been set).
+| Returns the contents of the logfile (if `logging.file.name` or `logging.file.path` properties have been set).
   Supports the use of the HTTP `Range` header to retrieve part of the log file's content.
 | Yes
->>>>>>> 64d4bf82
 
 | `prometheus`
 | Exposes metrics in a format that can be scraped by a Prometheus server.
@@ -521,17 +499,9 @@
 
 [[production-ready-endpoints-custom-input-conversion]]
 ===== Input type conversion
-<<<<<<< HEAD
-The parameters passed to endpoint operation methods are, if necessary, automatically
-converted to the required type. Before calling an operation method, the input received via
-JMX or an HTTP request is converted to the required types using an instance of
-`ApplicationConversionService` as well as any `Converter` or `GenericConverter` beans
-qualified with `@EndpointConverter`.
-=======
 The parameters passed to endpoint operation methods are, if necessary, automatically converted to the required type.
-Before calling an operation method, the input received via JMX or an HTTP request is converted to the required types using an instance of `ApplicationConversionService`.
-
->>>>>>> 64d4bf82
+Before calling an operation method, the input received via JMX or an HTTP request is converted to the required types using an instance of `ApplicationConversionService` as well as any `Converter` or `GenericConverter` beans qualified with `@EndpointConverter`.
+
 
 
 [[production-ready-endpoints-custom-web]]
@@ -548,19 +518,6 @@
 
 [[production-ready-endpoints-custom-web-predicate-path]]
 ===== Path
-<<<<<<< HEAD
-The path of the predicate is determined by the ID of the endpoint and the base path of
-web-exposed endpoints. The default base path is `/actuator`. For example, an endpoint with
-the ID `sessions` will use `/actuator/sessions` as its path in the predicate.
-
-The path can be further customized by annotating one or more parameters of the operation
-method with `@Selector`. Such a parameter is added to the path predicate as a path
-variable. The variable's value is passed into the operation method when the endpoint
-operation is invoked. If you want to capture all remaining path elements, you can add
-`@Selector(Match=ALL_REMAINING)` to the last parameter and make it a type that is
-conversion compatible with a `String[]`.
-=======
-
 The path of the predicate is determined by the ID of the endpoint and the base path of web-exposed endpoints.
 The default base path is `/actuator`.
 For example, an endpoint with the ID `sessions` will use `/actuator/sessions` as its path in the predicate.
@@ -568,18 +525,13 @@
 The path can be further customized by annotating one or more parameters of the operation method with `@Selector`.
 Such a parameter is added to the path predicate as a path variable.
 The variable's value is passed into the operation method when the endpoint operation is invoked.
->>>>>>> 64d4bf82
+If you want to capture all remaining path elements, you can add `@Selector(Match=ALL_REMAINING)` to the last parameter and make it a type that is conversion compatible with a `String[]`.
 
 
 
 [[production-ready-endpoints-custom-web-predicate-http-method]]
 ===== HTTP method
-<<<<<<< HEAD
-The HTTP method of the predicate is determined by the operation type, as shown in
-the following table:
-=======
 The HTTP method of the predicate is determined by the operation type, as shown in the following table:
->>>>>>> 64d4bf82
 
 [cols="3, 1"]
 |===
@@ -692,35 +644,19 @@
 
 NOTE: If you have secured your application and wish to use `always`, your security configuration must permit access to the health endpoint for both authenticated and unauthenticated users.
 
-<<<<<<< HEAD
-Health information is collected from the content of a
-{sc-spring-boot-actuator}/health/HealthContributorRegistry.{sc-ext}[
-`HealthContributorRegistry`] (by default all
-{sc-spring-boot-actuator}/health/HealthContributor.{sc-ext}[`HealthContributor`] instances
-defined in your `ApplicationContext`. Spring Boot includes a number of auto-configured
-`HealthContributors` and you can also write your own.
+Health information is collected from the content of a {sc-spring-boot-actuator}/health/HealthContributorRegistry.{sc-ext}[`HealthContributorRegistry`] (by default all {sc-spring-boot-actuator}/health/HealthContributor.{sc-ext}[`HealthContributor`] instances defined in your `ApplicationContext`).
+Spring Boot includes a number of auto-configured `HealthContributors` and you can also write your own.
 
 A `HealthContributor` can either be a `HealthIndicator` or a `CompositeHealthContributor`.
-A `HealthIndicator` provides actual health information, including a `Status`. A
-`CompositeHealthContributor` provides a composite of other `HealthContributors`. Taken
-together, contributor for a tree structure to represent the overall system heath.
-
-By default, the final system health is derived by a `StatusAggregator` which sorts the
-statuses from each `HealthIndicator` based on an ordered list of statuses. The first
-status in the sorted list is used as the overall health status. If no `HealthIndicator`
-returns a status that is known to the `StatusAggregator`, an `UNKNOWN` status is used.
-
-TIP: The `HealthContributorRegistry` can be used to register and unregister health
-indicators at runtime.
-=======
-Health information is collected from the content of a {sc-spring-boot-actuator}/health/HealthIndicatorRegistry.{sc-ext}[`HealthIndicatorRegistry`] (by default all {sc-spring-boot-actuator}/health/HealthIndicator.{sc-ext}[`HealthIndicator`] instances defined in your `ApplicationContext`.
-Spring Boot includes a number of auto-configured `HealthIndicators` and you can also write your own.
-By default, the final system state is derived by the `HealthAggregator` which sorts the statuses from each `HealthIndicator` based on an ordered list of statuses.
+A `HealthIndicator` provides actual health information, including a `Status`.
+A `CompositeHealthContributor` provides a composite of other `HealthContributors`.
+Taken together, contributor for a tree structure to represent the overall system heath.
+
+By default, the final system health is derived by a `StatusAggregator` which sorts the statuses from each `HealthIndicator` based on an ordered list of statuses.
 The first status in the sorted list is used as the overall health status.
-If no `HealthIndicator` returns a status that is known to the `HealthAggregator`, an `UNKNOWN` status is used.
-
-TIP: The `HealthIndicatorRegistry` can be used to register and unregister health indicators at runtime.
->>>>>>> 64d4bf82
+If no `HealthIndicator` returns a status that is known to the `StatusAggregator`, an `UNKNOWN` status is used.
+
+TIP: The `HealthContributorRegistry` can be used to register and unregister health indicators at runtime.
 
 
 
@@ -740,26 +676,18 @@
 | {sc-spring-boot-actuator}/system/DiskSpaceHealthIndicator.{sc-ext}[`DiskSpaceHealthIndicator`]
 | Checks for low disk space.
 
-<<<<<<< HEAD
-|{sc-spring-boot-actuator}/elasticsearch/ElasticSearchRestHealthContributorAutoConfiguration.{sc-ext}[`ElasticSearchRestHealthContributorAutoConfiguration`]
-|Checks that an Elasticsearch cluster is up.
-
-|{sc-spring-boot-actuator}/hazelcast/HazelcastHealthIndicator.{sc-ext}[`HazelcastHealthIndicator`]
-|Checks that an Hazelcast server is up.
-
-|{sc-spring-boot-actuator}/influx/InfluxDbHealthIndicator.{sc-ext}[`InfluxDbHealthIndicator`]
-|Checks that an InfluxDB server is up.
-=======
-| {sc-spring-boot-actuator}/jdbc/DataSourceHealthIndicator.{sc-ext}[`DataSourceHealthIndicator`]
-| Checks that a connection to `DataSource` can be obtained.
-
-| {sc-spring-boot-actuator}/elasticsearch/ElasticsearchHealthIndicator.{sc-ext}[`ElasticsearchHealthIndicator`]
+| {sc-spring-boot-actuator}/elasticsearch/ElasticSearchRestHealthContributorAutoConfiguration.{sc-ext}[`ElasticSearchRestHealthContributorAutoConfiguration`]
 | Checks that an Elasticsearch cluster is up.
->>>>>>> 64d4bf82
+
+| {sc-spring-boot-actuator}/hazelcast/HazelcastHealthIndicator.{sc-ext}[`HazelcastHealthIndicator`]
+| Checks that an Hazelcast server is up.
 
 | {sc-spring-boot-actuator}/influx/InfluxDbHealthIndicator.{sc-ext}[`InfluxDbHealthIndicator`]
 | Checks that an InfluxDB server is up.
 
+| {sc-spring-boot-actuator}/influx/InfluxDbHealthIndicator.{sc-ext}[`InfluxDbHealthIndicator`]
+| Checks that an InfluxDB server is up.
+
 | {sc-spring-boot-actuator}/jms/JmsHealthIndicator.{sc-ext}[`JmsHealthIndicator`]
 | Checks that a JMS broker is up.
 
@@ -769,20 +697,15 @@
 | {sc-spring-boot-actuator}/mongo/MongoHealthIndicator.{sc-ext}[`MongoHealthIndicator`]
 | Checks that a Mongo database is up.
 
-<<<<<<< HEAD
-|{sc-spring-boot-actuator}/health/PingHealthIndicator.{sc-ext}[`PingHealthIndicator`]
-|Always responds with `UP`.
-
-|{sc-spring-boot-actuator}/amqp/RabbitHealthIndicator.{sc-ext}[`RabbitHealthIndicator`]
-|Checks that a Rabbit server is up.
-=======
-| {sc-spring-boot-actuator}/neo4j/Neo4jHealthIndicator.{sc-ext}[`Neo4jHealthIndicator`]
-| Checks that a Neo4j server is up.
->>>>>>> 64d4bf82
+| {sc-spring-boot-actuator}/health/PingHealthIndicator.{sc-ext}[`PingHealthIndicator`]
+| Always responds with `UP`.
 
 | {sc-spring-boot-actuator}/amqp/RabbitHealthIndicator.{sc-ext}[`RabbitHealthIndicator`]
 | Checks that a Rabbit server is up.
 
+| {sc-spring-boot-actuator}/amqp/RabbitHealthIndicator.{sc-ext}[`RabbitHealthIndicator`]
+| Checks that a Rabbit server is up.
+
 | {sc-spring-boot-actuator}/redis/RedisHealthIndicator.{sc-ext}[`RedisHealthIndicator`]
 | Checks that a Redis server is up.
 
@@ -791,6 +714,7 @@
 |===
 
 TIP: You can disable them all by setting the `management.health.defaults.enabled` property.
+
 
 
 ==== Writing Custom HealthIndicators
@@ -823,18 +747,8 @@
 NOTE: The identifier for a given `HealthIndicator` is the name of the bean without the `HealthIndicator` suffix, if it exists.
 In the preceding example, the health information is available in an entry named `my`.
 
-<<<<<<< HEAD
-In addition to Spring Boot's predefined
-{sc-spring-boot-actuator}/health/Status.{sc-ext}[`Status`] types, it is also possible for
-`Health` to return a custom `Status` that represents a new system state. In such cases, a
-custom implementation of the
-{sc-spring-boot-actuator}/health/StatusAggregator.{sc-ext}[`StatusAggregator`] interface
-also needs to be provided, or the default implementation has to be configured by using
-the `management.endpoint.health.status.order` configuration property.
-=======
 In addition to Spring Boot's predefined {sc-spring-boot-actuator}/health/Status.{sc-ext}[`Status`] types, it is also possible for `Health` to return a custom `Status` that represents a new system state.
-In such cases, a custom implementation of the {sc-spring-boot-actuator}/health/HealthAggregator.{sc-ext}[`HealthAggregator`] interface also needs to be provided, or the default implementation has to be configured by using the `management.health.status.order` configuration property.
->>>>>>> 64d4bf82
+In such cases, a custom implementation of the {sc-spring-boot-actuator}/health/StatusAggregator.{sc-ext}[`StatusAggregator`] interface also needs to be provided, or the default implementation has to be configured by using the `management.endpoint.health.status.order` configuration property.
 
 For example, assume a new `Status` with code `FATAL` is being used in one of your `HealthIndicator` implementations.
 To configure the severity order, add the following property to your application properties:
@@ -877,35 +791,14 @@
 
 [[reactive-health-indicators]]
 ==== Reactive Health Indicators
-<<<<<<< HEAD
-For reactive applications, such as those using Spring WebFlux, `ReactiveHealthContributor`
-provides a non-blocking contract for getting application health. Similar to a traditional
-`HealthContributor`, health information is collected from the content of a
-{sc-spring-boot-actuator}/health/ReactiveHealthContributorRegistry.{sc-ext}[
-`ReactiveHealthContributorRegistry`] (by default all
-{sc-spring-boot-actuator}/health/HealthContributor.{sc-ext}[`HealthContributor`] and
-{sc-spring-boot-actuator}/health/ReactiveHealthContributor.{sc-ext}[
-`ReactiveHealthContributor`] instances defined in your `ApplicationContext`). Regular
-`HealthContributors` that do not check against a reactive API are executed on the elastic
-scheduler.
-
-TIP: In a reactive application, The `ReactiveHealthContributorRegistry` can be used to
-register and unregister health indicators at runtime.
-
-To provide custom health information from a reactive API, you can register Spring beans
-that implement the
-{sc-spring-boot-actuator}/health/ReactiveHealthIndicator.{sc-ext}[`ReactiveHealthIndicator`]
-interface. The following code shows a sample `ReactiveHealthIndicator` implementation:
-=======
-For reactive applications, such as those using Spring WebFlux, `ReactiveHealthIndicator` provides a non-blocking contract for getting application health.
-Similar to a traditional `HealthIndicator`, health information is collected from the content of a {sc-spring-boot-actuator}/health/ReactiveHealthIndicatorRegistry.{sc-ext}[`ReactiveHealthIndicatorRegistry`] (by default all {sc-spring-boot-actuator}/health/HealthIndicator.{sc-ext}[`HealthIndicator`] and {sc-spring-boot-actuator}/health/ReactiveHealthIndicator.{sc-ext}[`ReactiveHealthIndicator`] instances defined in your `ApplicationContext`.
-Regular `HealthIndicator` that do not check against a reactive API are executed on the elastic scheduler.
-
-TIP: In a reactive application, The `ReactiveHealthIndicatorRegistry` can be used to register and unregister health indicators at runtime.
+For reactive applications, such as those using Spring WebFlux, `ReactiveHealthContributor` provides a non-blocking contract for getting application health.
+Similar to a traditional `HealthContributor`, health information is collected from the content of a {sc-spring-boot-actuator}/health/ReactiveHealthContributorRegistry.{sc-ext}[`ReactiveHealthContributorRegistry`] (by default all {sc-spring-boot-actuator}/health/HealthContributor.{sc-ext}[`HealthContributor`] and {sc-spring-boot-actuator}/health/ReactiveHealthContributor.{sc-ext}[`ReactiveHealthContributor`] instances defined in your `ApplicationContext`).
+Regular `HealthContributors` that do not check against a reactive API are executed on the elastic scheduler.
+
+TIP: In a reactive application, The `ReactiveHealthContributorRegistry` can be used to register and unregister health indicators at runtime.
 
 To provide custom health information from a reactive API, you can register Spring beans that implement the {sc-spring-boot-actuator}/health/ReactiveHealthIndicator.{sc-ext}[`ReactiveHealthIndicator`] interface.
 The following code shows a sample `ReactiveHealthIndicator` implementation:
->>>>>>> 64d4bf82
 
 [source,java,indent=0]
 ----
@@ -951,14 +844,11 @@
 
 
 ==== Health Groups
-It's sometimes useful to organize health indicators into groups that can be used for
-different purposes. For example, if you deploy your application to Kubernetes, you may
-want one different sets of health indicators for your "`liveness`" and "`readiness`"
-probes.
-
-To create a health indicator group you can use the `management.endpoint.health.group.<name>`
-property and specify a list of health indicator IDs to `include` or `exclude`. For example,
-to create a group that includes only database indicators you can define the following:
+It's sometimes useful to organize health indicators into groups that can be used for different purposes.
+For example, if you deploy your application to Kubernetes, you may want one different sets of health indicators for your "`liveness`" and "`readiness`" probes.
+
+To create a health indicator group you can use the `management.endpoint.health.group.<name>` property and specify a list of health indicator IDs to `include` or `exclude`.
+For example, to create a group that includes only database indicators you can define the following:
 
 [source,properties,indent=0]
 ----
@@ -967,10 +857,8 @@
 
 You can then check the result by hitting `http://localhost:8080/actuator/health/custom`.
 
-By default groups will inherit the same `StatusAggregator` and `HttpCodeStatusMapper`
-settings as the system health, however, these can also be defined on a per-group
-basis. It's also possible to override the `show-details` and `roles` properties
-if required:
+By default groups will inherit the same `StatusAggregator` and `HttpCodeStatusMapper` settings as the system health, however, these can also be defined on a per-group basis.
+It's also possible to override the `show-details` and `roles` properties if required:
 
 [source,properties,indent=0]
 ----
@@ -981,8 +869,7 @@
 
 ----
 
-TIP: You can use `@Qualifier("groupname")` if you need to register custom
-`StatusAggregator` or `HttpCodeStatusMapper` beans for use with the group.
+TIP: You can use `@Qualifier("groupname")` if you need to register custom `StatusAggregator` or `HttpCodeStatusMapper` beans for use with the group.
 
 
 
@@ -1068,7 +955,6 @@
 
 TIP: The Maven and Gradle plugins can both generate that file.
 See "<<howto.adoc#howto-build-info,Generate build information>>" for more details.
-
 
 
 
@@ -1235,15 +1121,9 @@
 
 [[production-ready-jmx]]
 == Monitoring and Management over JMX
-<<<<<<< HEAD
-Java Management Extensions (JMX) provide a standard mechanism to monitor and manage
-applications. By default, this feature is not enabled and can be turned on with
-the configuration property `spring.jmx.enabled=true`.  Spring Boot exposes
-management endpoints as JMX MBeans under the  `org.springframework.boot` domain by default.
-=======
 Java Management Extensions (JMX) provide a standard mechanism to monitor and manage applications.
-By default, Spring Boot exposes management endpoints as JMX MBeans under the `org.springframework.boot` domain.
->>>>>>> 64d4bf82
+By default, this feature is not enabled and can be turned on with the configuration property `spring.jmx.enabled=true`.
+Spring Boot exposes management endpoints as JMX MBeans under the `org.springframework.boot` domain by default.
 
 
 
@@ -1775,31 +1655,17 @@
 * Kafka consumer metrics
 * Log4j2 metrics: record the number of events logged to Log4j2 at each level
 * Logback metrics: record the number of events logged to Logback at each level
-<<<<<<< HEAD
-* Uptime metrics: report a gauge for uptime and a fixed gauge representing the
-application's absolute start time
-* Tomcat metrics (`server.tomcat.mbeanregistry.enabled` must be set to `true` for all
-Tomcat metrics to be registered)
-=======
 * Uptime metrics: report a gauge for uptime and a fixed gauge representing the application's absolute start time
-* Tomcat metrics
->>>>>>> 64d4bf82
+* Tomcat metrics (`server.tomcat.mbeanregistry.enabled` must be set to `true` for all Tomcat metrics to be registered)
 * {spring-integration-reference}#micrometer-integration[Spring Integration] metrics
 
 
 
 [[production-ready-metrics-spring-mvc]]
 ==== Spring MVC Metrics
-<<<<<<< HEAD
-Auto-configuration enables the instrumentation of requests handled by Spring MVC. When
-`management.metrics.web.server.request.autotime.enabled` is `true`, this instrumentation
-occurs for all requests. Alternatively, when set to `false`, you can enable
-instrumentation by adding `@Timed` to a request-handling method:
-=======
 Auto-configuration enables the instrumentation of requests handled by Spring MVC.
-When `management.metrics.web.server.auto-time-requests` is `true`, this instrumentation occurs for all requests.
+When `management.metrics.web.server.request.autotime.enabled` is `true`, this instrumentation occurs for all requests.
 Alternatively, when set to `false`, you can enable instrumentation by adding `@Timed` to a request-handling method:
->>>>>>> 64d4bf82
 
 [source,java,indent=0]
 ----
@@ -1882,16 +1748,9 @@
 
 [[production-ready-metrics-jersey-server]]
 ==== Jersey Server Metrics
-<<<<<<< HEAD
-Auto-configuration enables the instrumentation of requests handled by the Jersey JAX-RS
-implementation. When `management.metrics.web.server.request.autotime.enabled` is `true`,
-this instrumentation occurs for all requests. Alternatively, when set to `false`, you can
-enable instrumentation by adding `@Timed` to a request-handling method:
-=======
 Auto-configuration enables the instrumentation of requests handled by the Jersey JAX-RS implementation.
-When `management.metrics.web.server.auto-time-requests` is `true`, this instrumentation occurs for all requests.
+When `management.metrics.web.server.request.autotime.enabled` is `true`, this instrumentation occurs for all requests.
 Alternatively, when set to `false`, you can enable instrumentation by adding `@Timed` to a request-handling method:
->>>>>>> 64d4bf82
 
 [source,java,indent=0]
 ----
@@ -1954,36 +1813,24 @@
 
 By default, metrics generated by an instrumented client are tagged with the following information:
 
-<<<<<<< HEAD
-|===
-|Tag |Description
-
-|`clientName`
-|Host portion of the URI
-
-|`method`
-|Request's method (for example, `GET` or `POST`)
-
-|`outcome`
-|Request's outcome based on the status code of the response. 1xx is
-`INFORMATIONAL`, 2xx is `SUCCESS`, 3xx is `REDIRECTION`, 4xx `CLIENT_ERROR`, and 5xx is
-`SERVER_ERROR`, `UNKNOWN` otherwise
-
-|`status`
-|Response's HTTP status code if available (for example, `200` or `500`),
-or `IO_ERROR` in case of I/O issues, `CLIENT_ERROR` otherwise
-
-|`uri`
-|Request's URI template prior to variable substitution, if possible (for example,
-`/api/person/\{id}`)
-
-|===
-=======
-* `method`, the request's method (for example, `GET` or `POST`).
-* `uri`,  the request's URI template prior to variable substitution, if possible (for example, `/api/person/\{id}`).
-* `status`, the response's HTTP status code (for example, `200` or `500`).
-* `clientName`, the host portion of the URI.
->>>>>>> 64d4bf82
+|===
+| Tag | Description
+
+| `clientName`
+| Host portion of the URI
+
+| `method`
+| Request's method (for example, `GET` or `POST`)
+
+| `outcome`
+| Request's outcome based on the status code of the response. 1xx is `INFORMATIONAL`, 2xx is `SUCCESS`, 3xx is `REDIRECTION`, 4xx `CLIENT_ERROR`, and 5xx is `SERVER_ERROR`, `UNKNOWN` otherwise
+
+| `status`
+| Response's HTTP status code if available (for example, `200` or `500`), or `IO_ERROR` in case of I/O issues, `CLIENT_ERROR` otherwise
+
+| `uri`
+| Request's URI template prior to variable substitution, if possible (for example, `/api/person/\{id}`)
+|===
 
 To customize the tags, and depending on your choice of client, you can provide a `@Bean` that implements `RestTemplateExchangeTagsProvider` or `WebClientExchangeTagsProvider`.
 There are convenience static functions in `RestTemplateExchangeTags` and `WebClientExchangeTags`.
@@ -2013,15 +1860,8 @@
 
 [[production-ready-metrics-jdbc]]
 ==== DataSource Metrics
-<<<<<<< HEAD
-Auto-configuration enables the instrumentation of all available `DataSource` objects with
-metrics prefixed with `jdbc.connections`. Data source instrumentation results in gauges
-representing the currently active, idle, maximum allowed, and minimum allowed connections
-in the pool.
-=======
 Auto-configuration enables the instrumentation of all available `DataSource` objects with metrics prefixed with `jdbc.connections`.
-Data source instrumentation results in gauges representing the currently active, maximum allowed, and minimum allowed connections in the pool.
->>>>>>> 64d4bf82
+Data source instrumentation results in gauges representing the currently active, idle, maximum allowed, and minimum allowed connections in the pool.
 
 Metrics are also tagged by the name of the `DataSource` computed based on the bean name.
 
@@ -2164,57 +2004,34 @@
 
 [[production-ready-auditing]]
 == Auditing
-<<<<<<< HEAD
-Once Spring Security is in play, Spring Boot Actuator has a flexible audit framework that
-publishes events (by default, "`authentication success`", "`failure`" and
-"`access denied`" exceptions). This feature can be very useful for reporting and for
-implementing a lock-out policy based on authentication failures.
-
-Auditing can be enabled by providing a bean of type `AuditEventRepository` in your application's
-configuration. For convenience, Spring Boot offers an `InMemoryAuditEventRepository`.
-`InMemoryAuditEventRepository` has limited capabilities and we recommend using it only for development
-environments. For production environments, consider creating your own alternative `AuditEventRepository`
-implementation.
+Once Spring Security is in play, Spring Boot Actuator has a flexible audit framework that publishes events (by default, "`authentication success`", "`failure`" and "`access denied`" exceptions).
+This feature can be very useful for reporting and for implementing a lock-out policy based on authentication failures.
+
+Auditing can be enabled by providing a bean of type `AuditEventRepository` in your application's configuration.
+For convenience, Spring Boot offers an `InMemoryAuditEventRepository`.
+`InMemoryAuditEventRepository` has limited capabilities and we recommend using it only for development environments.
+For production environments, consider creating your own alternative `AuditEventRepository` implementation.
 
 
 
 [[production-ready-auditing-custom]]
 === Custom Auditing
-To customize published security events, you can provide your own implementations of
-`AbstractAuthenticationAuditListener` and `AbstractAuthorizationAuditListener`.
-
-You can also use the audit services for your own business events. To do so, either inject
-the `AuditEventRepository` bean into your own components and use that directly or
-publish an `AuditApplicationEvent` with the Spring `ApplicationEventPublisher` (by
-implementing `ApplicationEventPublisherAware`).
-=======
-Once Spring Security is in play, Spring Boot Actuator has a flexible audit framework that publishes events (by default, "`authentication success`", "`failure`" and "`access denied`" exceptions).
-This feature can be very useful for reporting and for implementing a lock-out policy based on authentication failures.
 To customize published security events, you can provide your own implementations of `AbstractAuthenticationAuditListener` and `AbstractAuthorizationAuditListener`.
 
 You can also use the audit services for your own business events.
-To do so, either inject the existing `AuditEventRepository` into your own components and use that directly or publish an `AuditApplicationEvent` with the Spring `ApplicationEventPublisher` (by implementing `ApplicationEventPublisherAware`).
->>>>>>> 64d4bf82
+To do so, either inject the `AuditEventRepository` bean into your own components and use that directly or publish an `AuditApplicationEvent` with the Spring `ApplicationEventPublisher` (by implementing `ApplicationEventPublisherAware`).
 
 
 
 [[production-ready-http-tracing]]
 == HTTP Tracing
-<<<<<<< HEAD
-HTTP Tracing can be enabled by providing a bean of type `HttpTraceRepository` in your application's
-configuration. For convenience, Spring Boot offers an `InMemoryHttpTraceRepository` that stores traces
-for the last 100 request-response exchanges, by default. `InMemoryHttpTraceRepository` is limited
-compared to other tracing solutions and we recommend using it only for development environments.
-For production environments, use of a production-ready tracing or observability solution, such as
-Zipkin or Spring Cloud Sleuth, is recommended. Alternatively, create your own `HttpTraceRepository`
-that meets your needs.
-
-The `httptrace` endpoint can be used to obtain information about the request-response exchanges that
-are stored in the `HttpTraceRepository`.
-=======
-Tracing is automatically enabled for all HTTP requests.
-You can view the `httptrace` endpoint and obtain basic information about the last 100 request-response exchanges.
->>>>>>> 64d4bf82
+HTTP Tracing can be enabled by providing a bean of type `HttpTraceRepository` in your application's configuration.
+For convenience, Spring Boot offers an `InMemoryHttpTraceRepository` that stores traces for the last 100 request-response exchanges, by default.
+`InMemoryHttpTraceRepository` is limited compared to other tracing solutions and we recommend using it only for development environments.
+For production environments, use of a production-ready tracing or observability solution, such as Zipkin or Spring Cloud Sleuth, is recommended.
+Alternatively, create your own `HttpTraceRepository` that meets your needs.
+
+The `httptrace` endpoint can be used to obtain information about the request-response exchanges that are stored in the `HttpTraceRepository`.
 
 
 
@@ -2223,13 +2040,6 @@
 To customize the items that are included in each trace, use the `management.trace.http.include` configuration property.
 For advanced customization, consider registering your own `HttpExchangeTracer` implementation.
 
-<<<<<<< HEAD
-=======
-By default, an `InMemoryHttpTraceRepository` that stores traces for the last 100 request-response exchanges is used.
-If you need to expand the capacity, you can define your own instance of the `InMemoryHttpTraceRepository` bean.
-You can also create your own alternative `HttpTraceRepository` implementation.
-
->>>>>>> 64d4bf82
 
 
 [[production-ready-process-monitoring]]
