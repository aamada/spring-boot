/*
 * Copyright 2012-2019 the original author or authors.
 *
 * Licensed under the Apache License, Version 2.0 (the "License");
 * you may not use this file except in compliance with the License.
 * You may obtain a copy of the License at
 *
 *      https://www.apache.org/licenses/LICENSE-2.0
 *
 * Unless required by applicable law or agreed to in writing, software
 * distributed under the License is distributed on an "AS IS" BASIS,
 * WITHOUT WARRANTIES OR CONDITIONS OF ANY KIND, either express or implied.
 * See the License for the specific language governing permissions and
 * limitations under the License.
 */

package org.springframework.boot.web.servlet.server;

import java.io.File;
import java.io.FileInputStream;
import java.io.FileWriter;
import java.io.IOException;
import java.io.InputStream;
import java.io.PrintWriter;
import java.net.InetSocketAddress;
import java.net.MalformedURLException;
import java.net.ServerSocket;
import java.net.URI;
import java.net.URISyntaxException;
import java.net.URL;
import java.nio.charset.Charset;
import java.nio.charset.StandardCharsets;
import java.security.KeyStore;
import java.security.KeyStoreException;
import java.security.NoSuchAlgorithmException;
import java.security.cert.CertificateException;
import java.security.cert.X509Certificate;
import java.time.Duration;
import java.util.Arrays;
import java.util.Collection;
import java.util.Collections;
import java.util.Date;
import java.util.EnumSet;
import java.util.HashMap;
import java.util.Locale;
import java.util.Map;
import java.util.concurrent.atomic.AtomicBoolean;
import java.util.concurrent.atomic.AtomicReference;
import java.util.zip.GZIPInputStream;

import javax.net.ssl.SSLContext;
import javax.net.ssl.SSLException;
import javax.servlet.Filter;
import javax.servlet.FilterChain;
import javax.servlet.FilterConfig;
import javax.servlet.GenericServlet;
import javax.servlet.ServletContext;
import javax.servlet.ServletContextEvent;
import javax.servlet.ServletContextListener;
import javax.servlet.ServletException;
import javax.servlet.ServletRequest;
import javax.servlet.ServletResponse;
import javax.servlet.SessionCookieConfig;
import javax.servlet.http.HttpServlet;
import javax.servlet.http.HttpServletRequest;
import javax.servlet.http.HttpServletResponse;
import javax.servlet.http.HttpSession;

import org.apache.http.client.HttpClient;
import org.apache.http.client.entity.InputStreamFactory;
import org.apache.http.client.protocol.HttpClientContext;
import org.apache.http.conn.ssl.SSLConnectionSocketFactory;
import org.apache.http.conn.ssl.TrustSelfSignedStrategy;
import org.apache.http.impl.client.HttpClientBuilder;
import org.apache.http.impl.client.HttpClients;
import org.apache.http.protocol.HttpContext;
import org.apache.http.ssl.SSLContextBuilder;
import org.apache.http.ssl.TrustStrategy;
import org.apache.jasper.EmbeddedServletOptions;
import org.apache.jasper.servlet.JspServlet;
import org.junit.jupiter.api.AfterEach;
import org.junit.jupiter.api.Assumptions;
import org.junit.jupiter.api.Test;
import org.junit.jupiter.api.extension.ExtendWith;
import org.junit.jupiter.api.io.TempDir;
import org.mockito.InOrder;

import org.springframework.boot.system.ApplicationHome;
import org.springframework.boot.system.ApplicationTemp;
import org.springframework.boot.testsupport.system.CapturedOutput;
import org.springframework.boot.testsupport.system.OutputCaptureExtension;
import org.springframework.boot.testsupport.web.servlet.ExampleFilter;
import org.springframework.boot.testsupport.web.servlet.ExampleServlet;
import org.springframework.boot.web.server.Compression;
import org.springframework.boot.web.server.ErrorPage;
import org.springframework.boot.web.server.MimeMappings;
import org.springframework.boot.web.server.Ssl;
import org.springframework.boot.web.server.Ssl.ClientAuth;
import org.springframework.boot.web.server.SslStoreProvider;
import org.springframework.boot.web.server.WebServer;
import org.springframework.boot.web.server.WebServerException;
import org.springframework.boot.web.servlet.FilterRegistrationBean;
import org.springframework.boot.web.servlet.ServletContextInitializer;
import org.springframework.boot.web.servlet.ServletRegistrationBean;
import org.springframework.boot.web.servlet.server.Session.SessionTrackingMode;
import org.springframework.core.io.ClassPathResource;
import org.springframework.core.io.Resource;
import org.springframework.http.HttpMethod;
import org.springframework.http.HttpStatus;
import org.springframework.http.client.ClientHttpRequest;
import org.springframework.http.client.ClientHttpResponse;
import org.springframework.http.client.HttpComponentsClientHttpRequestFactory;
import org.springframework.test.util.ReflectionTestUtils;
import org.springframework.util.FileCopyUtils;
import org.springframework.util.SocketUtils;
import org.springframework.util.StreamUtils;

import static org.assertj.core.api.Assertions.assertThat;
import static org.assertj.core.api.Assertions.assertThatExceptionOfType;
import static org.assertj.core.api.Assertions.assertThatIOException;
import static org.assertj.core.api.Assertions.assertThatIllegalArgumentException;
import static org.assertj.core.api.Assertions.assertThatIllegalStateException;
import static org.junit.jupiter.api.Assertions.fail;
import static org.mockito.ArgumentMatchers.any;
import static org.mockito.BDDMockito.given;
import static org.mockito.Mockito.atLeastOnce;
import static org.mockito.Mockito.inOrder;
import static org.mockito.Mockito.mock;
import static org.mockito.Mockito.verify;

/**
 * Base for testing classes that extends {@link AbstractServletWebServerFactory}.
 *
 * @author Phillip Webb
 * @author Greg Turnquist
 * @author Andy Wilkinson
 * @author Raja Kolli
 */
@ExtendWith(OutputCaptureExtension.class)
public abstract class AbstractServletWebServerFactoryTests {

	@TempDir
	protected File tempDir;

	protected WebServer webServer;

	private final HttpClientContext httpClientContext = HttpClientContext.create();

	@AfterEach
	void tearDown() {
		if (this.webServer != null) {
			try {
				this.webServer.stop();
			}
			catch (Exception ex) {
				// Ignore
			}
		}
	}

	@Test
	void startServlet() throws Exception {
		AbstractServletWebServerFactory factory = getFactory();
		this.webServer = factory.getWebServer(exampleServletRegistration());
		this.webServer.start();
		assertThat(getResponse(getLocalUrl("/hello"))).isEqualTo("Hello World");
	}

	@Test
	void startCalledTwice(CapturedOutput output) throws Exception {
		AbstractServletWebServerFactory factory = getFactory();
		this.webServer = factory.getWebServer(exampleServletRegistration());
		this.webServer.start();
		int port = this.webServer.getPort();
		this.webServer.start();
		assertThat(this.webServer.getPort()).isEqualTo(port);
		assertThat(getResponse(getLocalUrl("/hello"))).isEqualTo("Hello World");
		assertThat(output).containsOnlyOnce("started on port");
	}

	@Test
	void stopCalledTwice() {
		AbstractServletWebServerFactory factory = getFactory();
		this.webServer = factory.getWebServer(exampleServletRegistration());
		this.webServer.start();
		this.webServer.stop();
		this.webServer.stop();
	}

	@Test
	void emptyServerWhenPortIsMinusOne() {
		AbstractServletWebServerFactory factory = getFactory();
		factory.setPort(-1);
		this.webServer = factory.getWebServer(exampleServletRegistration());
		this.webServer.start();
		assertThat(this.webServer.getPort()).isLessThan(0); // Jetty is -2
	}

	@Test
	void stopServlet() throws Exception {
		AbstractServletWebServerFactory factory = getFactory();
		this.webServer = factory.getWebServer(exampleServletRegistration());
		this.webServer.start();
		int port = this.webServer.getPort();
		this.webServer.stop();
		assertThatIOException().isThrownBy(() -> getResponse(getLocalUrl(port, "/hello")));
	}

	@Test
	void startServletAndFilter() throws Exception {
		AbstractServletWebServerFactory factory = getFactory();
		this.webServer = factory.getWebServer(exampleServletRegistration(),
				new FilterRegistrationBean<>(new ExampleFilter()));
		this.webServer.start();
		assertThat(getResponse(getLocalUrl("/hello"))).isEqualTo("[Hello World]");
	}

	@Test
	void startBlocksUntilReadyToServe() {
		AbstractServletWebServerFactory factory = getFactory();
		final Date[] date = new Date[1];
		this.webServer = factory.getWebServer((servletContext) -> {
			try {
				Thread.sleep(500);
				date[0] = new Date();
			}
			catch (InterruptedException ex) {
				throw new ServletException(ex);
			}
		});
		this.webServer.start();
		assertThat(date[0]).isNotNull();
	}

	@Test
	void loadOnStartAfterContextIsInitialized() {
		AbstractServletWebServerFactory factory = getFactory();
		final InitCountingServlet servlet = new InitCountingServlet();
		this.webServer = factory
				.getWebServer((servletContext) -> servletContext.addServlet("test", servlet).setLoadOnStartup(1));
		assertThat(servlet.getInitCount()).isEqualTo(0);
		this.webServer.start();
		assertThat(servlet.getInitCount()).isEqualTo(1);
	}

	@Test
	void specificPort() throws Exception {
		AbstractServletWebServerFactory factory = getFactory();
		int specificPort = SocketUtils.findAvailableTcpPort(41000);
		factory.setPort(specificPort);
		this.webServer = factory.getWebServer(exampleServletRegistration());
		this.webServer.start();
		assertThat(getResponse("http://localhost:" + specificPort + "/hello")).isEqualTo("Hello World");
		assertThat(this.webServer.getPort()).isEqualTo(specificPort);
	}

	@Test
	void specificContextRoot() throws Exception {
		AbstractServletWebServerFactory factory = getFactory();
		factory.setContextPath("/say");
		this.webServer = factory.getWebServer(exampleServletRegistration());
		this.webServer.start();
		assertThat(getResponse(getLocalUrl("/say/hello"))).isEqualTo("Hello World");
	}

	@Test
	void contextPathIsLoggedOnStartup(CapturedOutput output) {
		AbstractServletWebServerFactory factory = getFactory();
		factory.setContextPath("/custom");
		this.webServer = factory.getWebServer(exampleServletRegistration());
		this.webServer.start();
		assertThat(output).containsOnlyOnce("with context path '/custom'");
	}

	@Test
	void contextPathMustStartWithSlash() {
		assertThatIllegalArgumentException().isThrownBy(() -> getFactory().setContextPath("missingslash"))
				.withMessageContaining("ContextPath must start with '/' and not end with '/'");
	}

	@Test
	void contextPathMustNotEndWithSlash() {
		assertThatIllegalArgumentException().isThrownBy(() -> getFactory().setContextPath("extraslash/"))
				.withMessageContaining("ContextPath must start with '/' and not end with '/'");
	}

	@Test
	void contextRootPathMustNotBeSlash() {
		assertThatIllegalArgumentException().isThrownBy(() -> getFactory().setContextPath("/"))
				.withMessageContaining("Root ContextPath must be specified using an empty string");
	}

	@Test
	void multipleConfigurations() throws Exception {
		AbstractServletWebServerFactory factory = getFactory();
		ServletContextInitializer[] initializers = new ServletContextInitializer[6];
		Arrays.setAll(initializers, (i) -> mock(ServletContextInitializer.class));
		factory.setInitializers(Arrays.asList(initializers[2], initializers[3]));
		factory.addInitializers(initializers[4], initializers[5]);
		this.webServer = factory.getWebServer(initializers[0], initializers[1]);
		this.webServer.start();
		InOrder ordered = inOrder((Object[]) initializers);
		for (ServletContextInitializer initializer : initializers) {
			ordered.verify(initializer).onStartup(any(ServletContext.class));
		}
	}

	@Test
	void documentRoot() throws Exception {
		AbstractServletWebServerFactory factory = getFactory();
		addTestTxtFile(factory);
		this.webServer = factory.getWebServer();
		this.webServer.start();
		assertThat(getResponse(getLocalUrl("/test.txt"))).isEqualTo("test");
	}

	@Test
	void mimeType() throws Exception {
		FileCopyUtils.copy("test", new FileWriter(new File(this.tempDir, "test.xxcss")));
		AbstractServletWebServerFactory factory = getFactory();
		factory.setDocumentRoot(this.tempDir);
		MimeMappings mimeMappings = new MimeMappings();
		mimeMappings.add("xxcss", "text/css");
		factory.setMimeMappings(mimeMappings);
		this.webServer = factory.getWebServer();
		this.webServer.start();
		ClientHttpResponse response = getClientResponse(getLocalUrl("/test.xxcss"));
		assertThat(response.getHeaders().getContentType().toString()).isEqualTo("text/css");
		response.close();
	}

	@Test
	void errorPage() throws Exception {
		AbstractServletWebServerFactory factory = getFactory();
		factory.addErrorPages(new ErrorPage(HttpStatus.INTERNAL_SERVER_ERROR, "/hello"));
		this.webServer = factory.getWebServer(exampleServletRegistration(), errorServletRegistration());
		this.webServer.start();
		assertThat(getResponse(getLocalUrl("/hello"))).isEqualTo("Hello World");
		assertThat(getResponse(getLocalUrl("/bang"))).isEqualTo("Hello World");
	}

	@Test
	void errorPageFromPutRequest() throws Exception {
		AbstractServletWebServerFactory factory = getFactory();
		factory.addErrorPages(new ErrorPage(HttpStatus.INTERNAL_SERVER_ERROR, "/hello"));
		this.webServer = factory.getWebServer(exampleServletRegistration(), errorServletRegistration());
		this.webServer.start();
		assertThat(getResponse(getLocalUrl("/hello"), HttpMethod.PUT)).isEqualTo("Hello World");
		assertThat(getResponse(getLocalUrl("/bang"), HttpMethod.PUT)).isEqualTo("Hello World");
	}

	@Test
	void basicSslFromClassPath() throws Exception {
		testBasicSslWithKeyStore("classpath:test.jks");
	}

	@Test
	void basicSslFromFileSystem() throws Exception {
		testBasicSslWithKeyStore("src/test/resources/test.jks");
	}

	@Test
	void sslDisabled() throws Exception {
		AbstractServletWebServerFactory factory = getFactory();
		Ssl ssl = getSsl(null, "password", "classpath:test.jks");
		ssl.setEnabled(false);
		factory.setSsl(ssl);
		this.webServer = factory.getWebServer(new ServletRegistrationBean<>(new ExampleServlet(true, false), "/hello"));
		this.webServer.start();
		SSLConnectionSocketFactory socketFactory = new SSLConnectionSocketFactory(
				new SSLContextBuilder().loadTrustMaterial(null, new TrustSelfSignedStrategy()).build());
		HttpClient httpClient = HttpClients.custom().setSSLSocketFactory(socketFactory).build();
		HttpComponentsClientHttpRequestFactory requestFactory = new HttpComponentsClientHttpRequestFactory(httpClient);
		assertThatExceptionOfType(SSLException.class)
				.isThrownBy(() -> getResponse(getLocalUrl("https", "/hello"), requestFactory));
	}

	@Test
	void sslGetScheme() throws Exception { // gh-2232
		AbstractServletWebServerFactory factory = getFactory();
		factory.setSsl(getSsl(null, "password", "src/test/resources/test.jks"));
		this.webServer = factory.getWebServer(new ServletRegistrationBean<>(new ExampleServlet(true, false), "/hello"));
		this.webServer.start();
		SSLConnectionSocketFactory socketFactory = new SSLConnectionSocketFactory(
				new SSLContextBuilder().loadTrustMaterial(null, new TrustSelfSignedStrategy()).build());
		HttpClient httpClient = HttpClients.custom().setSSLSocketFactory(socketFactory).build();
		HttpComponentsClientHttpRequestFactory requestFactory = new HttpComponentsClientHttpRequestFactory(httpClient);
		assertThat(getResponse(getLocalUrl("https", "/hello"), requestFactory)).contains("scheme=https");
	}

	@Test
	void sslKeyAlias() throws Exception {
		AbstractServletWebServerFactory factory = getFactory();
		Ssl ssl = getSsl(null, "password", "test-alias", "src/test/resources/test.jks");
		factory.setSsl(ssl);
		ServletRegistrationBean<ExampleServlet> registration = new ServletRegistrationBean<>(
				new ExampleServlet(true, false), "/hello");
		this.webServer = factory.getWebServer(registration);
		this.webServer.start();
		TrustStrategy trustStrategy = new SerialNumberValidatingTrustSelfSignedStrategy("3a3aaec8");
		SSLContext sslContext = new SSLContextBuilder().loadTrustMaterial(null, trustStrategy).build();
		HttpClient httpClient = HttpClients.custom().setSSLSocketFactory(new SSLConnectionSocketFactory(sslContext))
				.build();
		String response = getResponse(getLocalUrl("https", "/hello"),
				new HttpComponentsClientHttpRequestFactory(httpClient));
		assertThat(response).contains("scheme=https");
	}

	@Test
	void serverHeaderIsDisabledByDefaultWhenUsingSsl() throws Exception {
		AbstractServletWebServerFactory factory = getFactory();
		factory.setSsl(getSsl(null, "password", "src/test/resources/test.jks"));
		this.webServer = factory.getWebServer(new ServletRegistrationBean<>(new ExampleServlet(true, false), "/hello"));
		this.webServer.start();
		SSLConnectionSocketFactory socketFactory = new SSLConnectionSocketFactory(
				new SSLContextBuilder().loadTrustMaterial(null, new TrustSelfSignedStrategy()).build());
		HttpClient httpClient = HttpClients.custom().setSSLSocketFactory(socketFactory).build();
		ClientHttpResponse response = getClientResponse(getLocalUrl("https", "/hello"), HttpMethod.GET,
				new HttpComponentsClientHttpRequestFactory(httpClient));
		assertThat(response.getHeaders().get("Server")).isNullOrEmpty();
	}

	@Test
	void serverHeaderCanBeCustomizedWhenUsingSsl() throws Exception {
		AbstractServletWebServerFactory factory = getFactory();
		factory.setServerHeader("MyServer");
		factory.setSsl(getSsl(null, "password", "src/test/resources/test.jks"));
		this.webServer = factory.getWebServer(new ServletRegistrationBean<>(new ExampleServlet(true, false), "/hello"));
		this.webServer.start();
		SSLConnectionSocketFactory socketFactory = new SSLConnectionSocketFactory(
				new SSLContextBuilder().loadTrustMaterial(null, new TrustSelfSignedStrategy()).build());
		HttpClient httpClient = HttpClients.custom().setSSLSocketFactory(socketFactory).build();
		ClientHttpResponse response = getClientResponse(getLocalUrl("https", "/hello"), HttpMethod.GET,
				new HttpComponentsClientHttpRequestFactory(httpClient));
		assertThat(response.getHeaders().get("Server")).containsExactly("MyServer");
	}

	protected final void testBasicSslWithKeyStore(String keyStore) throws Exception {
		AbstractServletWebServerFactory factory = getFactory();
		addTestTxtFile(factory);
		factory.setSsl(getSsl(null, "password", keyStore));
		this.webServer = factory.getWebServer();
		this.webServer.start();
		SSLConnectionSocketFactory socketFactory = new SSLConnectionSocketFactory(
				new SSLContextBuilder().loadTrustMaterial(null, new TrustSelfSignedStrategy()).build());
		HttpClient httpClient = HttpClients.custom().setSSLSocketFactory(socketFactory).build();
		HttpComponentsClientHttpRequestFactory requestFactory = new HttpComponentsClientHttpRequestFactory(httpClient);
		assertThat(getResponse(getLocalUrl("https", "/test.txt"), requestFactory)).isEqualTo("test");
	}

	@Test
	void pkcs12KeyStoreAndTrustStore() throws Exception {
		AbstractServletWebServerFactory factory = getFactory();
		addTestTxtFile(factory);
		factory.setSsl(getSsl(ClientAuth.NEED, null, "classpath:test.p12", "classpath:test.p12", null, null));
		this.webServer = factory.getWebServer();
		this.webServer.start();
		KeyStore keyStore = KeyStore.getInstance("pkcs12");
		keyStore.load(new FileInputStream(new File("src/test/resources/test.p12")), "secret".toCharArray());
		SSLConnectionSocketFactory socketFactory = new SSLConnectionSocketFactory(
				new SSLContextBuilder().loadTrustMaterial(null, new TrustSelfSignedStrategy())
						.loadKeyMaterial(keyStore, "secret".toCharArray()).build());
		HttpClient httpClient = HttpClients.custom().setSSLSocketFactory(socketFactory).build();
		HttpComponentsClientHttpRequestFactory requestFactory = new HttpComponentsClientHttpRequestFactory(httpClient);
		assertThat(getResponse(getLocalUrl("https", "/test.txt"), requestFactory)).isEqualTo("test");
	}

	@Test
	void sslNeedsClientAuthenticationSucceedsWithClientCertificate() throws Exception {
		AbstractServletWebServerFactory factory = getFactory();
		addTestTxtFile(factory);
		factory.setSsl(getSsl(ClientAuth.NEED, "password", "classpath:test.jks", "classpath:test.jks", null, null));
		this.webServer = factory.getWebServer();
		this.webServer.start();
		KeyStore keyStore = KeyStore.getInstance(KeyStore.getDefaultType());
		keyStore.load(new FileInputStream(new File("src/test/resources/test.jks")), "secret".toCharArray());
		SSLConnectionSocketFactory socketFactory = new SSLConnectionSocketFactory(
				new SSLContextBuilder().loadTrustMaterial(null, new TrustSelfSignedStrategy())
						.loadKeyMaterial(keyStore, "password".toCharArray()).build());
		HttpClient httpClient = HttpClients.custom().setSSLSocketFactory(socketFactory).build();
		HttpComponentsClientHttpRequestFactory requestFactory = new HttpComponentsClientHttpRequestFactory(httpClient);
		assertThat(getResponse(getLocalUrl("https", "/test.txt"), requestFactory)).isEqualTo("test");
	}

	@Test
	void sslNeedsClientAuthenticationFailsWithoutClientCertificate() throws Exception {
		AbstractServletWebServerFactory factory = getFactory();
		addTestTxtFile(factory);
		factory.setSsl(getSsl(ClientAuth.NEED, "password", "classpath:test.jks"));
		this.webServer = factory.getWebServer();
		this.webServer.start();
		SSLConnectionSocketFactory socketFactory = new SSLConnectionSocketFactory(
				new SSLContextBuilder().loadTrustMaterial(null, new TrustSelfSignedStrategy()).build());
		HttpClient httpClient = HttpClients.custom().setSSLSocketFactory(socketFactory).build();
		HttpComponentsClientHttpRequestFactory requestFactory = new HttpComponentsClientHttpRequestFactory(httpClient);
		String localUrl = getLocalUrl("https", "/test.txt");
		assertThatIOException().isThrownBy(() -> getResponse(localUrl, requestFactory));
	}

	@Test
	void sslWantsClientAuthenticationSucceedsWithClientCertificate() throws Exception {
		AbstractServletWebServerFactory factory = getFactory();
		addTestTxtFile(factory);
		factory.setSsl(
				getSsl(ClientAuth.WANT, "password", "classpath:test.jks", null, new String[] { "TLSv1.2" }, null));
		this.webServer = factory.getWebServer();
		this.webServer.start();
		KeyStore keyStore = KeyStore.getInstance(KeyStore.getDefaultType());
		keyStore.load(new FileInputStream(new File("src/test/resources/test.jks")), "secret".toCharArray());
		SSLConnectionSocketFactory socketFactory = new SSLConnectionSocketFactory(
				new SSLContextBuilder().loadTrustMaterial(null, new TrustSelfSignedStrategy())
						.loadKeyMaterial(keyStore, "password".toCharArray()).build());
		HttpClient httpClient = HttpClients.custom().setSSLSocketFactory(socketFactory).build();
		HttpComponentsClientHttpRequestFactory requestFactory = new HttpComponentsClientHttpRequestFactory(httpClient);
		assertThat(getResponse(getLocalUrl("https", "/test.txt"), requestFactory)).isEqualTo("test");
	}

	@Test
	void sslWantsClientAuthenticationSucceedsWithoutClientCertificate() throws Exception {
		AbstractServletWebServerFactory factory = getFactory();
		addTestTxtFile(factory);
		factory.setSsl(getSsl(ClientAuth.WANT, "password", "classpath:test.jks"));
		this.webServer = factory.getWebServer();
		this.webServer.start();
		SSLConnectionSocketFactory socketFactory = new SSLConnectionSocketFactory(
				new SSLContextBuilder().loadTrustMaterial(null, new TrustSelfSignedStrategy()).build());
		HttpClient httpClient = HttpClients.custom().setSSLSocketFactory(socketFactory).build();
		HttpComponentsClientHttpRequestFactory requestFactory = new HttpComponentsClientHttpRequestFactory(httpClient);
		assertThat(getResponse(getLocalUrl("https", "/test.txt"), requestFactory)).isEqualTo("test");
	}

	@Test
	void sslWithCustomSslStoreProvider() throws Exception {
		AbstractServletWebServerFactory factory = getFactory();
		addTestTxtFile(factory);
		Ssl ssl = new Ssl();
		ssl.setClientAuth(ClientAuth.NEED);
		ssl.setKeyPassword("password");
		factory.setSsl(ssl);
		SslStoreProvider sslStoreProvider = mock(SslStoreProvider.class);
		given(sslStoreProvider.getKeyStore()).willReturn(loadStore());
		given(sslStoreProvider.getTrustStore()).willReturn(loadStore());
		factory.setSslStoreProvider(sslStoreProvider);
		this.webServer = factory.getWebServer();
		this.webServer.start();
		KeyStore keyStore = KeyStore.getInstance(KeyStore.getDefaultType());
		keyStore.load(new FileInputStream(new File("src/test/resources/test.jks")), "secret".toCharArray());
		SSLConnectionSocketFactory socketFactory = new SSLConnectionSocketFactory(
				new SSLContextBuilder().loadTrustMaterial(null, new TrustSelfSignedStrategy())
						.loadKeyMaterial(keyStore, "password".toCharArray()).build());
		HttpClient httpClient = HttpClients.custom().setSSLSocketFactory(socketFactory).build();
		HttpComponentsClientHttpRequestFactory requestFactory = new HttpComponentsClientHttpRequestFactory(httpClient);
		assertThat(getResponse(getLocalUrl("https", "/test.txt"), requestFactory)).isEqualTo("test");
		verify(sslStoreProvider, atLeastOnce()).getKeyStore();
		verify(sslStoreProvider, atLeastOnce()).getTrustStore();
	}

	@Test
	void disableJspServletRegistration() throws Exception {
		AbstractServletWebServerFactory factory = getFactory();
		factory.getJsp().setRegistered(false);
		this.webServer = factory.getWebServer();
		assertThat(getJspServlet()).isNull();
	}

	@Test
	void cannotReadClassPathFiles() throws Exception {
		AbstractServletWebServerFactory factory = getFactory();
		this.webServer = factory.getWebServer(exampleServletRegistration());
		this.webServer.start();
		ClientHttpResponse response = getClientResponse(
				getLocalUrl("/org/springframework/boot/SpringApplication.class"));
		assertThat(response.getStatusCode()).isEqualTo(HttpStatus.NOT_FOUND);
	}

	protected Ssl getSsl(ClientAuth clientAuth, String keyPassword, String keyStore) {
		return getSsl(clientAuth, keyPassword, keyStore, null, null, null);
	}

	private Ssl getSsl(ClientAuth clientAuth, String keyPassword, String keyAlias, String keyStore) {
		return getSsl(clientAuth, keyPassword, keyAlias, keyStore, null, null, null);
	}

	private Ssl getSsl(ClientAuth clientAuth, String keyPassword, String keyStore, String trustStore,
			String[] supportedProtocols, String[] ciphers) {
		return getSsl(clientAuth, keyPassword, null, keyStore, trustStore, supportedProtocols, ciphers);
	}

	private Ssl getSsl(ClientAuth clientAuth, String keyPassword, String keyAlias, String keyStore, String trustStore,
			String[] supportedProtocols, String[] ciphers) {
		Ssl ssl = new Ssl();
		ssl.setClientAuth(clientAuth);
		if (keyPassword != null) {
			ssl.setKeyPassword(keyPassword);
		}
		if (keyAlias != null) {
			ssl.setKeyAlias(keyAlias);
		}
		if (keyStore != null) {
			ssl.setKeyStore(keyStore);
			ssl.setKeyStorePassword("secret");
			ssl.setKeyStoreType(getStoreType(keyStore));
		}
		if (trustStore != null) {
			ssl.setTrustStore(trustStore);
			ssl.setTrustStorePassword("secret");
			ssl.setTrustStoreType(getStoreType(trustStore));
		}
		if (ciphers != null) {
			ssl.setCiphers(ciphers);
		}
		if (supportedProtocols != null) {
			ssl.setEnabledProtocols(supportedProtocols);
		}
		return ssl;
	}

	protected void testRestrictedSSLProtocolsAndCipherSuites(String[] protocols, String[] ciphers) throws Exception {
		AbstractServletWebServerFactory factory = getFactory();
		factory.setSsl(getSsl(null, "password", "src/test/resources/restricted.jks", null, protocols, ciphers));
		this.webServer = factory.getWebServer(new ServletRegistrationBean<>(new ExampleServlet(true, false), "/hello"));
		this.webServer.start();
		SSLConnectionSocketFactory socketFactory = new SSLConnectionSocketFactory(
				new SSLContextBuilder().loadTrustMaterial(null, new TrustSelfSignedStrategy()).build());
		HttpClient httpClient = HttpClients.custom().setSSLSocketFactory(socketFactory).build();
		HttpComponentsClientHttpRequestFactory requestFactory = new HttpComponentsClientHttpRequestFactory(httpClient);
		assertThat(getResponse(getLocalUrl("https", "/hello"), requestFactory)).contains("scheme=https");
	}

	private String getStoreType(String keyStore) {
		return keyStore.endsWith(".p12") ? "pkcs12" : null;
	}

	@Test
	void defaultSessionTimeout() {
		assertThat(getFactory().getSession().getTimeout()).isEqualTo(Duration.ofMinutes(30));
	}

	@Test
	void persistSession() throws Exception {
		AbstractServletWebServerFactory factory = getFactory();
		factory.getSession().setPersistent(true);
		this.webServer = factory.getWebServer(sessionServletRegistration());
		this.webServer.start();
		String s1 = getResponse(getLocalUrl("/session"));
		String s2 = getResponse(getLocalUrl("/session"));
		this.webServer.stop();
		this.webServer = factory.getWebServer(sessionServletRegistration());
		this.webServer.start();
		String s3 = getResponse(getLocalUrl("/session"));
		String message = "Session error s1=" + s1 + " s2=" + s2 + " s3=" + s3;
		assertThat(s2.split(":")[0]).as(message).isEqualTo(s1.split(":")[1]);
		assertThat(s3.split(":")[0]).as(message).isEqualTo(s2.split(":")[1]);
	}

	@Test
	void persistSessionInSpecificSessionStoreDir() throws Exception {
		AbstractServletWebServerFactory factory = getFactory();
		File sessionStoreDir = new File(this.tempDir, "sessions");
		sessionStoreDir.mkdir();
		factory.getSession().setPersistent(true);
		factory.getSession().setStoreDir(sessionStoreDir);
		this.webServer = factory.getWebServer(sessionServletRegistration());
		this.webServer.start();
		getResponse(getLocalUrl("/session"));
		this.webServer.stop();
		File[] dirContents = sessionStoreDir.listFiles((dir, name) -> !(".".equals(name) || "..".equals(name)));
		assertThat(dirContents).isNotEmpty();
	}

	@Test
	void getValidSessionStoreWhenSessionStoreNotSet() {
		AbstractServletWebServerFactory factory = getFactory();
		File dir = factory.getValidSessionStoreDir(false);
		assertThat(dir.getName()).isEqualTo("servlet-sessions");
		assertThat(dir.getParentFile()).isEqualTo(new ApplicationTemp().getDir());
	}

	@Test
	void getValidSessionStoreWhenSessionStoreIsRelative() {
		AbstractServletWebServerFactory factory = getFactory();
		factory.getSession().setStoreDir(new File("sessions"));
		File dir = factory.getValidSessionStoreDir(false);
		assertThat(dir.getName()).isEqualTo("sessions");
		assertThat(dir.getParentFile()).isEqualTo(new ApplicationHome().getDir());
	}

	@Test
	void getValidSessionStoreWhenSessionStoreReferencesFile() throws Exception {
		AbstractServletWebServerFactory factory = getFactory();
		File file = new File(this.tempDir, "file");
		file.createNewFile();
		factory.getSession().setStoreDir(file);
		assertThatIllegalStateException().isThrownBy(() -> factory.getValidSessionStoreDir(false))
				.withMessageContaining("points to a file");
	}

	@Test
	void sessionCookieConfiguration() {
		AbstractServletWebServerFactory factory = getFactory();
		factory.getSession().getCookie().setName("testname");
		factory.getSession().getCookie().setDomain("testdomain");
		factory.getSession().getCookie().setPath("/testpath");
		factory.getSession().getCookie().setComment("testcomment");
		factory.getSession().getCookie().setHttpOnly(true);
		factory.getSession().getCookie().setSecure(true);
		factory.getSession().getCookie().setMaxAge(Duration.ofSeconds(60));
		final AtomicReference<SessionCookieConfig> configReference = new AtomicReference<>();
		this.webServer = factory.getWebServer((context) -> configReference.set(context.getSessionCookieConfig()));
		SessionCookieConfig sessionCookieConfig = configReference.get();
		assertThat(sessionCookieConfig.getName()).isEqualTo("testname");
		assertThat(sessionCookieConfig.getDomain()).isEqualTo("testdomain");
		assertThat(sessionCookieConfig.getPath()).isEqualTo("/testpath");
		assertThat(sessionCookieConfig.getComment()).isEqualTo("testcomment");
		assertThat(sessionCookieConfig.isHttpOnly()).isTrue();
		assertThat(sessionCookieConfig.isSecure()).isTrue();
		assertThat(sessionCookieConfig.getMaxAge()).isEqualTo(60);
	}

	@Test
	void sslSessionTracking() {
		AbstractServletWebServerFactory factory = getFactory();
		Ssl ssl = new Ssl();
		ssl.setEnabled(true);
		ssl.setKeyStore("src/test/resources/test.jks");
		ssl.setKeyPassword("password");
		factory.setSsl(ssl);
		factory.getSession().setTrackingModes(EnumSet.of(SessionTrackingMode.SSL));
		AtomicReference<ServletContext> contextReference = new AtomicReference<>();
		this.webServer = factory.getWebServer(contextReference::set);
		assertThat(contextReference.get().getEffectiveSessionTrackingModes())
				.isEqualTo(EnumSet.of(javax.servlet.SessionTrackingMode.SSL));
	}

	@Test
	void compressionOfResponseToGetRequest() throws Exception {
		assertThat(doTestCompression(10000, null, null)).isTrue();
	}

	@Test
	void compressionOfResponseToPostRequest() throws Exception {
		assertThat(doTestCompression(10000, null, null, HttpMethod.POST)).isTrue();
	}

	@Test
	void noCompressionForSmallResponse() throws Exception {
		assertThat(doTestCompression(100, null, null)).isFalse();
	}

	@Test
	void noCompressionForMimeType() throws Exception {
		String[] mimeTypes = new String[] { "text/html", "text/xml", "text/css" };
		assertThat(doTestCompression(10000, mimeTypes, null)).isFalse();
	}

	@Test
	void noCompressionForUserAgent() throws Exception {
		assertThat(doTestCompression(10000, null, new String[] { "testUserAgent" })).isFalse();
	}

	@Test
	void compressionWithoutContentSizeHeader() throws Exception {
		AbstractServletWebServerFactory factory = getFactory();
		Compression compression = new Compression();
		compression.setEnabled(true);
		factory.setCompression(compression);
		this.webServer = factory.getWebServer(new ServletRegistrationBean<>(new ExampleServlet(false, true), "/hello"));
		this.webServer.start();
		TestGzipInputStreamFactory inputStreamFactory = new TestGzipInputStreamFactory();
		Map<String, InputStreamFactory> contentDecoderMap = Collections.singletonMap("gzip", inputStreamFactory);
		getResponse(getLocalUrl("/hello"), new HttpComponentsClientHttpRequestFactory(
				HttpClientBuilder.create().setContentDecoderRegistry(contentDecoderMap).build()));
		assertThat(inputStreamFactory.wasCompressionUsed()).isTrue();
	}

	@Test
	void mimeMappingsAreCorrectlyConfigured() {
		AbstractServletWebServerFactory factory = getFactory();
		this.webServer = factory.getWebServer();
		Map<String, String> configuredMimeMappings = getActualMimeMappings();
		Collection<MimeMappings.Mapping> expectedMimeMappings = MimeMappings.DEFAULT.getAll();
		configuredMimeMappings.forEach(
				(key, value) -> assertThat(expectedMimeMappings).contains(new MimeMappings.Mapping(key, value)));
		for (MimeMappings.Mapping mapping : expectedMimeMappings) {
			assertThat(configuredMimeMappings).containsEntry(mapping.getExtension(), mapping.getMimeType());
		}
		assertThat(configuredMimeMappings.size()).isEqualTo(expectedMimeMappings.size());
	}

	@Test
	void rootServletContextResource() {
		AbstractServletWebServerFactory factory = getFactory();
		final AtomicReference<URL> rootResource = new AtomicReference<>();
		this.webServer = factory.getWebServer((servletContext) -> {
			try {
				rootResource.set(servletContext.getResource("/"));
			}
			catch (MalformedURLException ex) {
				throw new ServletException(ex);
			}
		});
		this.webServer.start();
		assertThat(rootResource.get()).isNotNull();
	}

	@Test
	void customServerHeader() throws Exception {
		AbstractServletWebServerFactory factory = getFactory();
		factory.setServerHeader("MyServer");
		this.webServer = factory.getWebServer(exampleServletRegistration());
		this.webServer.start();
		ClientHttpResponse response = getClientResponse(getLocalUrl("/hello"));
		assertThat(response.getHeaders().getFirst("server")).isEqualTo("MyServer");
	}

	@Test
	void serverHeaderIsDisabledByDefault() throws Exception {
		AbstractServletWebServerFactory factory = getFactory();
		this.webServer = factory.getWebServer(exampleServletRegistration());
		this.webServer.start();
		ClientHttpResponse response = getClientResponse(getLocalUrl("/hello"));
		assertThat(response.getHeaders().getFirst("server")).isNull();
	}

	@Test
	protected void portClashOfPrimaryConnectorResultsInPortInUseException() throws IOException {
		doWithBlockedPort((port) -> {
			assertThatExceptionOfType(RuntimeException.class).isThrownBy(() -> {
				AbstractServletWebServerFactory factory = getFactory();
				factory.setPort(port);
				AbstractServletWebServerFactoryTests.this.webServer = factory.getWebServer();
				AbstractServletWebServerFactoryTests.this.webServer.start();
			}).satisfies((ex) -> handleExceptionCausedByBlockedPortOnPrimaryConnector(ex, port));
		});
	}

	@Test
	void portClashOfSecondaryConnectorResultsInPortInUseException() throws IOException {
		doWithBlockedPort((port) -> {
			assertThatExceptionOfType(RuntimeException.class).isThrownBy(() -> {
				AbstractServletWebServerFactory factory = getFactory();
				addConnector(port, factory);
				AbstractServletWebServerFactoryTests.this.webServer = factory.getWebServer();
				AbstractServletWebServerFactoryTests.this.webServer.start();
			}).satisfies((ex) -> handleExceptionCausedByBlockedPortOnSecondaryConnector(ex, port));
		});
	}

	@Test
	void localeCharsetMappingsAreConfigured() {
		AbstractServletWebServerFactory factory = getFactory();
		Map<Locale, Charset> mappings = new HashMap<>();
		mappings.put(Locale.GERMAN, StandardCharsets.UTF_8);
		factory.setLocaleCharsetMappings(mappings);
		this.webServer = factory.getWebServer();
		assertThat(getCharset(Locale.GERMAN)).isEqualTo(StandardCharsets.UTF_8);
		assertThat(getCharset(Locale.ITALIAN)).isNull();
	}

	@Test
	void jspServletInitParameters() throws Exception {
		Map<String, String> initParameters = new HashMap<>();
		initParameters.put("a", "alpha");
		AbstractServletWebServerFactory factory = getFactory();
		factory.getJsp().setInitParameters(initParameters);
		this.webServer = factory.getWebServer();
		Assumptions.assumeFalse(getJspServlet() == null);
		JspServlet jspServlet = getJspServlet();
		assertThat(jspServlet.getInitParameter("a")).isEqualTo("alpha");
	}

	@Test
	void jspServletIsNotInDevelopmentModeByDefault() throws Exception {
		AbstractServletWebServerFactory factory = getFactory();
		this.webServer = factory.getWebServer();
		Assumptions.assumeFalse(getJspServlet() == null);
		JspServlet jspServlet = getJspServlet();
		EmbeddedServletOptions options = (EmbeddedServletOptions) ReflectionTestUtils.getField(jspServlet, "options");
		assertThat(options.getDevelopment()).isFalse();
	}

	@Test
	void faultyFilterCausesStartFailure() {
		AbstractServletWebServerFactory factory = getFactory();
		factory.addInitializers((servletContext) -> servletContext.addFilter("faulty", new Filter() {

			@Override
			public void init(FilterConfig filterConfig) throws ServletException {
				throw new ServletException("Faulty filter");
			}

			@Override
			public void doFilter(ServletRequest request, ServletResponse response, FilterChain chain)
					throws IOException, ServletException {
				chain.doFilter(request, response);
			}

			@Override
			public void destroy() {
			}

		}));
		assertThatExceptionOfType(WebServerException.class).isThrownBy(() -> factory.getWebServer().start());
	}

	@Test
	void sessionConfiguration() {
		AbstractServletWebServerFactory factory = getFactory();
		factory.getSession().setTimeout(Duration.ofSeconds(123));
		factory.getSession().setTrackingModes(EnumSet.of(SessionTrackingMode.COOKIE, SessionTrackingMode.URL));
		factory.getSession().getCookie().setName("testname");
		factory.getSession().getCookie().setDomain("testdomain");
		factory.getSession().getCookie().setPath("/testpath");
		factory.getSession().getCookie().setComment("testcomment");
		factory.getSession().getCookie().setHttpOnly(true);
		factory.getSession().getCookie().setSecure(true);
		factory.getSession().getCookie().setMaxAge(Duration.ofMinutes(1));
		AtomicReference<ServletContext> contextReference = new AtomicReference<>();
		factory.getWebServer(contextReference::set).start();
		ServletContext servletContext = contextReference.get();
		assertThat(servletContext.getEffectiveSessionTrackingModes())
				.isEqualTo(EnumSet.of(javax.servlet.SessionTrackingMode.COOKIE, javax.servlet.SessionTrackingMode.URL));
		assertThat(servletContext.getSessionCookieConfig().getName()).isEqualTo("testname");
		assertThat(servletContext.getSessionCookieConfig().getDomain()).isEqualTo("testdomain");
		assertThat(servletContext.getSessionCookieConfig().getPath()).isEqualTo("/testpath");
		assertThat(servletContext.getSessionCookieConfig().getComment()).isEqualTo("testcomment");
		assertThat(servletContext.getSessionCookieConfig().isHttpOnly()).isTrue();
		assertThat(servletContext.getSessionCookieConfig().isSecure()).isTrue();
		assertThat(servletContext.getSessionCookieConfig().getMaxAge()).isEqualTo(60);
	}

	@Test
	void servletContextListenerContextDestroyedIsCalledWhenContainerIsStopped() throws Exception {
		ServletContextListener listener = mock(ServletContextListener.class);
		this.webServer = getFactory().getWebServer((servletContext) -> servletContext.addListener(listener));
		this.webServer.start();
		this.webServer.stop();
		verify(listener).contextDestroyed(any(ServletContextEvent.class));
	}

	@Test
	void exceptionThrownOnLoadFailureIsRethrown() {
		AbstractServletWebServerFactory factory = getFactory();
		this.webServer = factory
				.getWebServer((context) -> context.addServlet("failing", FailingServlet.class).setLoadOnStartup(0));
		assertThatExceptionOfType(WebServerException.class).isThrownBy(this.webServer::start)
				.satisfies(this::wrapsFailingServletException);
	}

	private void wrapsFailingServletException(WebServerException ex) {
		Throwable cause = ex.getCause();
		while (cause != null) {
			if (cause instanceof FailingServletException) {
				return;
			}
			cause = cause.getCause();
		}
		fail("Exception did not wrap FailingServletException");
	}

	protected abstract void addConnector(int port, AbstractServletWebServerFactory factory);

	protected abstract void handleExceptionCausedByBlockedPortOnPrimaryConnector(RuntimeException ex, int blockedPort);

	protected abstract void handleExceptionCausedByBlockedPortOnSecondaryConnector(RuntimeException ex,
			int blockedPort);

	private boolean doTestCompression(int contentSize, String[] mimeTypes, String[] excludedUserAgents)
			throws Exception {
		return doTestCompression(contentSize, mimeTypes, excludedUserAgents, HttpMethod.GET);
	}

	private boolean doTestCompression(int contentSize, String[] mimeTypes, String[] excludedUserAgents,
			HttpMethod method) throws Exception {
		String testContent = setUpFactoryForCompression(contentSize, mimeTypes, excludedUserAgents);
		TestGzipInputStreamFactory inputStreamFactory = new TestGzipInputStreamFactory();
		Map<String, InputStreamFactory> contentDecoderMap = Collections.singletonMap("gzip", inputStreamFactory);
		String response = getResponse(getLocalUrl("/test.txt"), method,
				new HttpComponentsClientHttpRequestFactory(HttpClientBuilder.create().setUserAgent("testUserAgent")
						.setContentDecoderRegistry(contentDecoderMap).build()));
		assertThat(response).isEqualTo(testContent);
		return inputStreamFactory.wasCompressionUsed();
	}

	private String setUpFactoryForCompression(int contentSize, String[] mimeTypes, String[] excludedUserAgents) {
		char[] chars = new char[contentSize];
		Arrays.fill(chars, 'F');
		String testContent = new String(chars);
		AbstractServletWebServerFactory factory = getFactory();
		Compression compression = new Compression();
		compression.setEnabled(true);
		if (mimeTypes != null) {
			compression.setMimeTypes(mimeTypes);
		}
		if (excludedUserAgents != null) {
			compression.setExcludedUserAgents(excludedUserAgents);
		}
		factory.setCompression(compression);
		factory.addInitializers(new ServletRegistrationBean<HttpServlet>(new HttpServlet() {

			@Override
			protected void service(HttpServletRequest req, HttpServletResponse resp) throws IOException {
				resp.setContentType("text/plain");
				resp.setContentLength(testContent.length());
				resp.getWriter().write(testContent);
				resp.getWriter().flush();
			}

		}, "/test.txt"));
		this.webServer = factory.getWebServer();
		this.webServer.start();
		return testContent;
	}

	protected abstract Map<String, String> getActualMimeMappings();

	protected abstract Charset getCharset(Locale locale);

	private void addTestTxtFile(AbstractServletWebServerFactory factory) throws IOException {
		FileCopyUtils.copy("test", new FileWriter(new File(this.tempDir, "test.txt")));
		factory.setDocumentRoot(this.tempDir);
	}

	protected String getLocalUrl(String resourcePath) {
		return getLocalUrl("http", resourcePath);
	}

	protected String getLocalUrl(String scheme, String resourcePath) {
		return scheme + "://localhost:" + this.webServer.getPort() + resourcePath;
	}

	protected String getLocalUrl(int port, String resourcePath) {
		return "http://localhost:" + port + resourcePath;
	}

	protected String getResponse(String url, String... headers) throws IOException, URISyntaxException {
		return getResponse(url, HttpMethod.GET, headers);
	}

	protected String getResponse(String url, HttpMethod method, String... headers)
			throws IOException, URISyntaxException {
		try (ClientHttpResponse response = getClientResponse(url, method, headers)) {
			return StreamUtils.copyToString(response.getBody(), StandardCharsets.UTF_8);
		}
	}

	protected String getResponse(String url, HttpComponentsClientHttpRequestFactory requestFactory, String... headers)
			throws IOException, URISyntaxException {
		return getResponse(url, HttpMethod.GET, requestFactory, headers);
	}

	protected String getResponse(String url, HttpMethod method, HttpComponentsClientHttpRequestFactory requestFactory,
			String... headers) throws IOException, URISyntaxException {
		try (ClientHttpResponse response = getClientResponse(url, method, requestFactory, headers)) {
			return StreamUtils.copyToString(response.getBody(), StandardCharsets.UTF_8);
		}
	}

	protected ClientHttpResponse getClientResponse(String url, String... headers)
			throws IOException, URISyntaxException {
		return getClientResponse(url, HttpMethod.GET, headers);
	}

	protected ClientHttpResponse getClientResponse(String url, HttpMethod method, String... headers)
			throws IOException, URISyntaxException {
		return getClientResponse(url, method, new HttpComponentsClientHttpRequestFactory() {

			@Override
			protected HttpContext createHttpContext(HttpMethod httpMethod, URI uri) {
				return AbstractServletWebServerFactoryTests.this.httpClientContext;
			}

		}, headers);
	}

	protected ClientHttpResponse getClientResponse(String url, HttpMethod method,
			HttpComponentsClientHttpRequestFactory requestFactory, String... headers)
			throws IOException, URISyntaxException {
		ClientHttpRequest request = requestFactory.createRequest(new URI(url), method);
<<<<<<< HEAD
		request.getHeaders().add("Cookie", "JSESSIONID=123");
=======
>>>>>>> 63f60fc5
		for (String header : headers) {
			String[] parts = header.split(":");
			request.getHeaders().add(parts[0], parts[1]);
		}
		return request.execute();
	}

	protected void assertForwardHeaderIsUsed(ServletWebServerFactory factory) throws IOException, URISyntaxException {
		this.webServer = factory.getWebServer(new ServletRegistrationBean<>(new ExampleServlet(true, false), "/hello"));
		this.webServer.start();
		assertThat(getResponse(getLocalUrl("/hello"), "X-Forwarded-For:140.211.11.130"))
				.contains("remoteaddr=140.211.11.130");
	}

	protected abstract AbstractServletWebServerFactory getFactory();

	protected abstract org.apache.jasper.servlet.JspServlet getJspServlet() throws Exception;

	protected ServletContextInitializer exampleServletRegistration() {
		return new ServletRegistrationBean<>(new ExampleServlet(), "/hello");
	}

	@SuppressWarnings("serial")
	private ServletContextInitializer errorServletRegistration() {
		ServletRegistrationBean<ExampleServlet> bean = new ServletRegistrationBean<>(new ExampleServlet() {

			@Override
			public void service(ServletRequest request, ServletResponse response) {
				throw new RuntimeException("Planned");
			}

		}, "/bang");
		bean.setName("error");
		return bean;
	}

	protected final ServletContextInitializer sessionServletRegistration() {
		ServletRegistrationBean<ExampleServlet> bean = new ServletRegistrationBean<>(new ExampleServlet() {

			@Override
			public void service(ServletRequest request, ServletResponse response) throws IOException {
				HttpSession session = ((HttpServletRequest) request).getSession(true);
				long value = System.currentTimeMillis();
				Object existing = session.getAttribute("boot");
				session.setAttribute("boot", value);
				PrintWriter writer = response.getWriter();
				writer.append(String.valueOf(existing)).append(":").append(String.valueOf(value));
			}

		}, "/session");
		bean.setName("session");
		return bean;
	}

	protected final void doWithBlockedPort(BlockedPortAction action) throws IOException {
		int port = SocketUtils.findAvailableTcpPort(40000);
		ServerSocket serverSocket = new ServerSocket();
		for (int i = 0; i < 10; i++) {
			try {
				serverSocket.bind(new InetSocketAddress(port));
				break;
			}
			catch (Exception ex) {
			}
		}
		try {
			action.run(port);
		}
		finally {
			serverSocket.close();
		}
	}

	private KeyStore loadStore() throws KeyStoreException, IOException, NoSuchAlgorithmException, CertificateException {
		KeyStore keyStore = KeyStore.getInstance("JKS");
		Resource resource = new ClassPathResource("test.jks");
		try (InputStream inputStream = resource.getInputStream()) {
			keyStore.load(inputStream, "secret".toCharArray());
			return keyStore;
		}
	}

	private class TestGzipInputStreamFactory implements InputStreamFactory {

		private final AtomicBoolean requested = new AtomicBoolean(false);

		@Override
		public InputStream create(InputStream in) throws IOException {
			if (this.requested.get()) {
				throw new IllegalStateException("On deflated InputStream already requested");
			}
			this.requested.set(true);
			return new GZIPInputStream(in);
		}

		boolean wasCompressionUsed() {
			return this.requested.get();
		}

	}

	@SuppressWarnings("serial")
	static class InitCountingServlet extends GenericServlet {

		private int initCount;

		@Override
		public void init() {
			this.initCount++;
		}

		@Override
		public void service(ServletRequest req, ServletResponse res) {
		}

		int getInitCount() {
			return this.initCount;
		}

	}

	interface BlockedPortAction {

		void run(int port);

	}

	/**
	 * {@link TrustSelfSignedStrategy} that also validates certificate serial number.
	 */
	private static final class SerialNumberValidatingTrustSelfSignedStrategy extends TrustSelfSignedStrategy {

		private final String serialNumber;

		private SerialNumberValidatingTrustSelfSignedStrategy(String serialNumber) {
			this.serialNumber = serialNumber;
		}

		@Override
		public boolean isTrusted(X509Certificate[] chain, String authType) throws CertificateException {
			String hexSerialNumber = chain[0].getSerialNumber().toString(16);
			boolean isMatch = hexSerialNumber.equals(this.serialNumber);
			return super.isTrusted(chain, authType) && isMatch;
		}

	}

	public static class FailingServlet extends HttpServlet {

		@Override
		public void init() throws ServletException {
			throw new FailingServletException();
		}

	}

	public static class FailingServletContextListener implements ServletContextListener {

		@Override
		public void contextInitialized(ServletContextEvent sce) {
			throw new FailingServletException();
		}

	}

	static class FailingServletException extends RuntimeException {

		FailingServletException() {
			super("Init Failure");
		}

	}

}<|MERGE_RESOLUTION|>--- conflicted
+++ resolved
@@ -1077,10 +1077,6 @@
 			HttpComponentsClientHttpRequestFactory requestFactory, String... headers)
 			throws IOException, URISyntaxException {
 		ClientHttpRequest request = requestFactory.createRequest(new URI(url), method);
-<<<<<<< HEAD
-		request.getHeaders().add("Cookie", "JSESSIONID=123");
-=======
->>>>>>> 63f60fc5
 		for (String header : headers) {
 			String[] parts = header.split(":");
 			request.getHeaders().add(parts[0], parts[1]);
