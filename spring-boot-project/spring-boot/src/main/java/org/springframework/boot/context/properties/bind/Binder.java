--- conflicted
+++ resolved
@@ -247,8 +247,7 @@
 	private <T> Object bindObject(ConfigurationPropertyName name, Bindable<T> target, BindHandler handler,
 			Context context, boolean allowRecursiveBinding) {
 		ConfigurationProperty property = findProperty(name, context);
-		if (property == null && containsNoDescendantOf(context.getSources(), name)
-				&& context.depth != 0) {
+		if (property == null && containsNoDescendantOf(context.getSources(), name) && context.depth != 0) {
 			return null;
 		}
 		AggregateBinder<?> aggregateBinder = getAggregateBinder(target, context);
@@ -316,27 +315,17 @@
 		return result;
 	}
 
-<<<<<<< HEAD
-	private Object bindBean(ConfigurationPropertyName name, Bindable<?> target,
-			BindHandler handler, Context context, boolean allowRecursiveBinding) {
+	private Object bindBean(ConfigurationPropertyName name, Bindable<?> target, BindHandler handler, Context context,
+			boolean allowRecursiveBinding) {
 		if (isUnbindableBean(name, target, context)) {
 			return null;
 		}
-=======
-	private Object bindBean(ConfigurationPropertyName name, Bindable<?> target, BindHandler handler, Context context,
-			boolean allowRecursiveBinding) {
-		if (containsNoDescendantOf(context.getSources(), name) || isUnbindableBean(name, target, context)) {
-			return null;
-		}
-		BeanPropertyBinder propertyBinder = (propertyName, propertyTarget) -> bind(name.append(propertyName),
-				propertyTarget, handler, context, false);
->>>>>>> 24925c3d
 		Class<?> type = target.getType().resolve(Object.class);
 		if (!allowRecursiveBinding && context.hasBoundBean(type)) {
 			return null;
 		}
-		BeanPropertyBinder propertyBinder = (propertyName, propertyTarget) -> bind(
-				name.append(propertyName), propertyTarget, handler, context, false);
+		BeanPropertyBinder propertyBinder = (propertyName, propertyTarget) -> bind(name.append(propertyName),
+				propertyTarget, handler, context, false);
 		return context.withBean(type, () -> {
 			Stream<?> boundBeans = BEAN_BINDERS.stream().map((b) -> b.bind(name, target, context, propertyBinder));
 			return boundBeans.filter(Objects::nonNull).findFirst().orElse(null);
