--- conflicted
+++ resolved
@@ -551,11 +551,6 @@
 			}
 		}
 
-<<<<<<< HEAD
-		private String getLocationName(String locationReference, Resource resource) {
-			if (!locationReference.contains("*")) {
-				return locationReference;
-=======
 		private boolean hasHiddenPathElement(Resource resource) throws IOException {
 			String cleanPath = StringUtils.cleanPath(resource.getFile().getAbsolutePath());
 			for (Path value : Paths.get(cleanPath)) {
@@ -566,10 +561,9 @@
 			return false;
 		}
 
-		private String getLocationName(String location, Resource resource) {
-			if (!location.contains("*")) {
-				return location;
->>>>>>> 43cfebac
+		private String getLocationName(String locationReference, Resource resource) {
+			if (!locationReference.contains("*")) {
+				return locationReference;
 			}
 			if (resource instanceof FileSystemResource) {
 				return ((FileSystemResource) resource).getPath();
